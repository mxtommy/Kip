.fullheight {
  height: 100%;
}



.mainContainer {
  display: flex;
  flex-direction: column;
  align-items: stretch;
  height: 100%;
}

.mainWindow {
 /* width: 100%; */
  flex: 30;
  /*
  top: 0px;
  bottom: 60px;
  position: absolute;
  */
}

.menuBar {
  /*width: 100%;
   height: 60px; */
  flex: 1;
 /*   bottom: 0px;
      position: absolute;
  background-color:  rgb(100,100,100);;
  */
}

.menuBarContainer {
<<<<<<< HEAD
    display: flex;
    flex-direction: row;
    justify-content: space-between;
=======
  display: flex;
  flex-direction: row;
  justify-content: space-between;
>>>>>>> b0b64f04
}
<|MERGE_RESOLUTION|>--- conflicted
+++ resolved
@@ -32,13 +32,7 @@
 }
 
 .menuBarContainer {
-<<<<<<< HEAD
-    display: flex;
-    flex-direction: row;
-    justify-content: space-between;
-=======
   display: flex;
   flex-direction: row;
   justify-content: space-between;
->>>>>>> b0b64f04
 }
