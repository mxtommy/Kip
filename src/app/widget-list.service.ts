--- conflicted
+++ resolved
@@ -55,29 +55,16 @@
       {
         name: 'WidgetDateGeneric',
         componentName: WidgetDateGenericComponent,
-        description: 'Date Value',
+        description: 'Date value display',
       },
       {
         name: 'WidgetStateComponent',
-<<<<<<< HEAD
         componentName: WidgetStateComponent,
-        description: 'State (boolean) Value',
-=======
-        componentName: WidgetButtonComponent,
         description: 'Button/Switch control',
->>>>>>> bc500849
       },
     ],
     'Gauge': [
       {
-<<<<<<< HEAD
-        name: 'WidgetSimpleLinearComponent',
-        componentName: WidgetSimpleLinearComponent,
-        description: 'Linear Electrical Gauge'
-      },
-      {
-=======
->>>>>>> bc500849
         name: 'WidgetGaugeNgLinearComponent',
         componentName: WidgetGaugeNgLinearComponent,
         description: 'Linear Gauge'
@@ -95,11 +82,7 @@
       {
         name: 'WidgetGaugeComponent',
         componentName: WidgetGaugeComponent,
-<<<<<<< HEAD
-        description: 'Steel Gauge (Radial/Linear)'
-=======
         description: "Radial & Linear Steel Gauges"
->>>>>>> bc500849
       },
     ],
     'Components': [
@@ -121,11 +104,7 @@
       {
           name: 'WidgetRaceTimerComponent',
           componentName: WidgetRaceTimerComponent,
-<<<<<<< HEAD
-          description: 'Race Timer'
-=======
           description: "Race Timer display"
->>>>>>> bc500849
       },
       {
         name: 'WidgetIframeComponent',
@@ -139,10 +118,6 @@
       }
     ]
   };
-<<<<<<< HEAD
-
-=======
->>>>>>> bc500849
 
 /*
     {
@@ -151,13 +126,7 @@
       description: 'Switch Input',
     },  */
 
-<<<<<<< HEAD
-
-
-
-
-=======
->>>>>>> bc500849
+  
   getComponentName(typeName: string) {
     for (let [group, widgetList] of Object.entries(this.widgetList)) {
       let widget = widgetList.find(c => c.name == typeName);
