import { BrowserModule } from '@angular/platform-browser';
import { NgModule } from '@angular/core';
import { RouterModule, Routes }   from '@angular/router';
import { FormsModule }   from '@angular/forms';
import { ReactiveFormsModule } from '@angular/forms';
import { HttpClientModule } from '@angular/common/http';
import { BrowserAnimationsModule } from '@angular/platform-browser/animations';
import {
  MatMenuModule,
  MatButtonModule,
  MatDialogModule,
  MatSelectModule,
  MatInputModule,
  MatToolbarModule,
  MatCheckboxModule,
  MatRadioModule,
  MatTabsModule,
  MatStepperModule
} from '@angular/material';


import { AngularSplitModule } from 'angular-split';

import { AppComponent } from './app.component';

import { FitTextDirective } from './fit-text.directive';
import { DynamicWidgetDirective } from './dynamic-widget.directive';

import { SignalKService } from './signalk.service';
import { SignalKConnectionService } from './signalk-connection.service';
import { SignalKDeltaService } from './signalk-delta.service';
import { SignalKFullService } from './signalk-full.service';
import { DataSetService } from './data-set.service';
import { LayoutSplitsService } from './layout-splits.service';
import { AppSettingsService } from './app-settings.service';
import { WidgetManagerService } from './widget-manager.service';
import { WidgetListService } from './widget-list.service';
import { UnitConvertService } from './unit-convert.service';
import { UnitsService } from './units.service';

import { WidgetBlankComponent } from './widget-blank/widget-blank.component';
import { WidgetUnknownComponent } from './widget-unknown/widget-unknown.component';
import { WidgetTextGenericComponent } from './widget-text-generic/widget-text-generic.component';
import { UnitWindowComponent, UnitWindowModalComponent } from './unit-window/unit-window.component';
import { SettingsComponent } from './settings/settings.component';
import { RootDisplayComponent } from './root-display/root-display.component';
import { FilterSelfPipe } from './filter-self.pipe';
import { WidgetNumericComponent } from './widget-numeric/widget-numeric.component';
import { SettingsDatasetsComponent, SettingsDatasetsModalComponent } from './settings-datasets/settings-datasets.component';
import { SettingsSignalkComponent } from './settings-signalk/settings-signalk.component';
import { WidgetHistoricalComponent } from './widget-historical/widget-historical.component';
import { LayoutSplitComponent } from './layout-split/layout-split.component';
import { WidgetWindComponent, } from './widget-wind/widget-wind.component';
import { SvgWindComponent } from './svg-wind/svg-wind.component';
import { WidgetGaugeComponent } from './widget-gauge/widget-gauge.component';
import { GaugeSteelComponent } from './gauge-steel/gauge-steel.component';
import { SettingsConfigComponent } from './settings-config/settings-config.component';
import { WidgetTutorialComponent } from './widget-tutorial/widget-tutorial.component';
import { ResetConfigComponent } from './reset-config/reset-config.component';
<<<<<<< HEAD
import { WidgetStateComponent, WidgetStateModalComponent } from './widget-state/widget-state.component';
import { WidgetSwitchComponent } from './widget-switch/widget-switch.component'
=======
import { WidgetStateComponent } from './widget-state/widget-state.component';
import { ModalWidgetComponent } from './modal-widget/modal-widget.component';
import { ModalPathSelectorComponent } from './modal-path-selector/modal-path-selector.component';
import { ModalUnitSelectorComponent } from './modal-unit-selector/modal-unit-selector.component';
import { ObjectKeysPipe } from './object-keys.pipe'
>>>>>>> c6729b4b


const appRoutes: Routes = [
  { path: '', redirectTo: '/page/0', pathMatch: 'full' },
  { path: 'page/:id', component: RootDisplayComponent },
  { path: 'settings',  component: SettingsComponent },
  { path: 'reset', component: ResetConfigComponent },
  { path: 'demo', component: ResetConfigComponent }
];

@NgModule({
  declarations: [
    AppComponent,
    SettingsComponent,
    UnitWindowComponent,
    UnitWindowModalComponent,
    WidgetBlankComponent,
    DynamicWidgetDirective,
    WidgetUnknownComponent,
    WidgetTextGenericComponent,
    FitTextDirective,
    RootDisplayComponent,
    FilterSelfPipe,
    WidgetNumericComponent,
    SettingsDatasetsComponent,
    SettingsDatasetsModalComponent,
    SettingsSignalkComponent,
    WidgetHistoricalComponent,
    LayoutSplitComponent,
    WidgetWindComponent,
    SvgWindComponent,
    WidgetGaugeComponent,
    GaugeSteelComponent,
    SettingsConfigComponent,
    WidgetTutorialComponent,
    ResetConfigComponent,
    WidgetStateComponent,
<<<<<<< HEAD
    WidgetStateModalComponent,
    WidgetSwitchComponent
=======
    ModalWidgetComponent,
    ModalPathSelectorComponent,
    ModalUnitSelectorComponent,
    ObjectKeysPipe
>>>>>>> c6729b4b
  ],
  imports: [
    BrowserModule,
    FormsModule,
    ReactiveFormsModule,
    HttpClientModule,
    RouterModule.forRoot(appRoutes, { useHash: true /* , enableTracing: true */ } ),
    AngularSplitModule,
    BrowserAnimationsModule,

    MatMenuModule,
    MatButtonModule,
    MatDialogModule,
    MatSelectModule,
    MatToolbarModule,
    MatCheckboxModule,
    MatRadioModule,
    MatTabsModule,
    MatStepperModule,
    MatInputModule
  ],
  entryComponents: [ 
    WidgetUnknownComponent, 
    WidgetBlankComponent, 
    WidgetNumericComponent,
    WidgetTextGenericComponent,
    WidgetHistoricalComponent,
    WidgetWindComponent,
    WidgetGaugeComponent,
    WidgetStateComponent,
    WidgetSwitchComponent,
    WidgetTutorialComponent,
    
    //dialogs
    ModalWidgetComponent,
    UnitWindowModalComponent,
    SettingsDatasetsModalComponent,
  ],
  providers: [ 
    SignalKService,
    SignalKConnectionService,
    SignalKDeltaService,
    SignalKFullService,
    DataSetService,
    LayoutSplitsService,
    WidgetListService,
    WidgetManagerService,
    UnitConvertService,
    UnitsService,
    AppSettingsService
  ],
  bootstrap: [AppComponent]
})




export class AppModule { }<|MERGE_RESOLUTION|>--- conflicted
+++ resolved
@@ -57,16 +57,12 @@
 import { SettingsConfigComponent } from './settings-config/settings-config.component';
 import { WidgetTutorialComponent } from './widget-tutorial/widget-tutorial.component';
 import { ResetConfigComponent } from './reset-config/reset-config.component';
-<<<<<<< HEAD
-import { WidgetStateComponent, WidgetStateModalComponent } from './widget-state/widget-state.component';
-import { WidgetSwitchComponent } from './widget-switch/widget-switch.component'
-=======
 import { WidgetStateComponent } from './widget-state/widget-state.component';
 import { ModalWidgetComponent } from './modal-widget/modal-widget.component';
+import { WidgetSwitchComponent } from './widget-switch/widget-switch.component'
 import { ModalPathSelectorComponent } from './modal-path-selector/modal-path-selector.component';
 import { ModalUnitSelectorComponent } from './modal-unit-selector/modal-unit-selector.component';
 import { ObjectKeysPipe } from './object-keys.pipe'
->>>>>>> c6729b4b
 
 
 const appRoutes: Routes = [
@@ -104,15 +100,11 @@
     WidgetTutorialComponent,
     ResetConfigComponent,
     WidgetStateComponent,
-<<<<<<< HEAD
-    WidgetStateModalComponent,
-    WidgetSwitchComponent
-=======
     ModalWidgetComponent,
+    WidgetSwitchComponent,
     ModalPathSelectorComponent,
     ModalUnitSelectorComponent,
     ObjectKeysPipe
->>>>>>> c6729b4b
   ],
   imports: [
     BrowserModule,
