--- conflicted
+++ resolved
@@ -5,7 +5,6 @@
 import { ReactiveFormsModule } from '@angular/forms';
 import { HttpClientModule } from '@angular/common/http';
 import { BrowserAnimationsModule } from '@angular/platform-browser/animations';
-<<<<<<< HEAD
 import { MatBadgeModule } from '@angular/material/badge';
 import { MatButtonModule } from '@angular/material/button';
 import { MatCardModule } from '@angular/material/card';
@@ -22,27 +21,7 @@
 import { MatTabsModule } from '@angular/material/tabs';
 import { MatToolbarModule } from '@angular/material/toolbar';
 import { MatTooltipModule } from '@angular/material/tooltip';
-=======
-import {
-  MatMenuModule,
-  MatButtonModule,
-  MatDialogModule,
-  MatSelectModule,
-  MatInputModule,
-  MatToolbarModule,
-  MatTooltipModule,
-  MatCheckboxModule,
-  MatRadioModule,
-  MatTabsModule,
-  MatStepperModule,
-  MatCardModule,
-  MatExpansionModule,
-  MatSnackBarModule,
-  MatBadgeModule,
-  MatSlideToggleModule,
-  MatListModule,
-} from '@angular/material';
->>>>>>> d7cb1f57
+
 
 
 import { AngularSplitModule } from 'angular-split';
