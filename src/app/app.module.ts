--- conflicted
+++ resolved
@@ -36,12 +36,7 @@
 import { WidgetManagerService } from './widget-manager.service';
 import { WidgetListService } from './widget-list.service';
 import { UnitConvertService } from './unit-convert.service';
-<<<<<<< HEAD
-import { DerivedService } from './derived.service';
 import { QuestionControlService } from './question-control.service';
-=======
-//import { DerivedService } from './derived.service';
->>>>>>> 4134f5d5
 
 import { WidgetBlankComponent } from './widget-blank/widget-blank.component';
 import { WidgetUnknownComponent } from './widget-unknown/widget-unknown.component';
@@ -60,7 +55,6 @@
 import { WidgetGaugeComponent, WidgetGaugeModalComponent } from './widget-gauge/widget-gauge.component';
 import { GaugeSteelComponent } from './gauge-steel/gauge-steel.component';
 import { SettingsConfigComponent } from './settings-config/settings-config.component';
-//import { SettingsDerivedComponent, SettingsDerivedModalComponent } from './settings-derived/settings-derived.component';
 import { WidgetTutorialComponent } from './widget-tutorial/widget-tutorial.component';
 import { ResetConfigComponent } from './reset-config/reset-config.component';
 import { WidgetStateComponent, WidgetStateModalComponent } from './widget-state/widget-state.component';
@@ -104,8 +98,6 @@
     WidgetGaugeModalComponent,
     GaugeSteelComponent,
     SettingsConfigComponent,
-    //SettingsDerivedComponent,
-    //SettingsDerivedModalComponent,
     WidgetTutorialComponent,
     ResetConfigComponent,
     WidgetStateComponent,
@@ -151,7 +143,6 @@
     WidgetHistoricalModalComponent,
     WidgetWindModalComponent,
     WidgetGaugeModalComponent,
-    //SettingsDerivedModalComponent,
     SettingsDatasetsModalComponent,
     WidgetStateModalComponent
   ],
@@ -165,14 +156,8 @@
     WidgetListService,
     WidgetManagerService,
     UnitConvertService,
-<<<<<<< HEAD
-    DerivedService,
     AppSettingsService,
     QuestionControlService
-=======
-    //DerivedService,
-    AppSettingsService 
->>>>>>> 4134f5d5
   ],
   bootstrap: [AppComponent]
 })
