import { SignalkRequestsService } from './signalk-requests.service';
import { BrowserModule } from '@angular/platform-browser';
import { NgModule } from '@angular/core';
import { RouterModule, Routes }   from '@angular/router';
import { FormsModule }   from '@angular/forms';
import { ReactiveFormsModule } from '@angular/forms';
import { HttpClientModule } from '@angular/common/http';
import { BrowserAnimationsModule } from '@angular/platform-browser/animations';
import { MatBadgeModule } from '@angular/material/badge';
import { MatButtonModule } from '@angular/material/button';
import { MatCardModule } from '@angular/material/card';
import { MatCheckboxModule } from '@angular/material/checkbox';
import { MatDialogModule } from '@angular/material/dialog';
import { MatExpansionModule } from '@angular/material/expansion';
import { MatInputModule } from '@angular/material/input';
import { MatMenuModule } from '@angular/material/menu';
import { MatRadioModule } from '@angular/material/radio';
import { MatSelectModule } from '@angular/material/select';
import { MatSlideToggleModule } from '@angular/material/slide-toggle';
import { MatSnackBarModule } from '@angular/material/snack-bar';
import { MatStepperModule } from '@angular/material/stepper';
import { MatTabsModule } from '@angular/material/tabs';
import { MatToolbarModule } from '@angular/material/toolbar';
import { MatTooltipModule } from '@angular/material/tooltip';
import { MatListModule } from '@angular/material/list';
import { MatAutocompleteModule } from '@angular/material/autocomplete';
import { MatTableModule } from '@angular/material/table';
import { MatPaginatorModule } from '@angular/material/paginator';
import { MatSortModule } from '@angular/material/sort';

import { AngularSplitModule } from 'angular-split';
import { AngularResizeEventModule } from 'angular-resize-event';

import { AppComponent } from './app.component';
import { AppHelpComponent } from './app-help/app-help.component';

import { FitTextDirective } from './fit-text.directive';
import { DynamicWidgetDirective } from './dynamic-widget.directive';

import { SignalKService } from './signalk.service';
import { SignalKConnectionService } from './signalk-connection.service';
import { SignalKDeltaService } from './signalk-delta.service';
import { SignalKFullService } from './signalk-full.service';
import { DataSetService } from './data-set.service';
import { LayoutSplitsService } from './layout-splits.service';
import { AppSettingsService } from './app-settings.service';
import { WidgetManagerService } from './widget-manager.service';
import { WidgetListService } from './widget-list.service';
import { UnitsService } from './units.service';
import { NotificationsService } from './notifications.service';
import { TimersService } from './timers.service';
import { WidgetBlankComponent } from './widget-blank/widget-blank.component';
import { WidgetUnknownComponent } from './widget-unknown/widget-unknown.component';
import { WidgetTextGenericComponent } from './widget-text-generic/widget-text-generic.component';
import { UnitWindowComponent, UnitWindowModalComponent } from './unit-window/unit-window.component';
import { SettingsComponent } from './settings/settings.component';
import { RootDisplayComponent } from './root-display/root-display.component';
import { FilterSelfPipe } from './filter-self.pipe';
import { SafePipe } from './safe.pipe';
import { WidgetNumericComponent } from './widget-numeric/widget-numeric.component';
import { SettingsDatasetsComponent, SettingsDatasetsModalComponent } from './settings-datasets/settings-datasets.component';
import { SettingsSignalkComponent } from './settings-signalk/settings-signalk.component';
import { WidgetHistoricalComponent } from './widget-historical/widget-historical.component';
import { LayoutSplitComponent } from './layout-split/layout-split.component';
import { WidgetWindComponent, } from './widget-wind/widget-wind.component';
import { SvgWindComponent } from './svg-wind/svg-wind.component';
import { WidgetGaugeComponent } from './widget-gauge/widget-gauge.component';
import { GaugeSteelComponent } from './gauge-steel/gauge-steel.component';
import { WidgetTutorialComponent } from './widget-tutorial/widget-tutorial.component';
import { ResetConfigComponent } from './reset-config/reset-config.component';
import { WidgetStateComponent } from './widget-state/widget-state.component';
import { ModalWidgetComponent } from './modal-widget/modal-widget.component';
import { WidgetSwitchComponent } from './widget-switch/widget-switch.component'
import { ModalPathSelectorComponent } from './modal-path-selector/modal-path-selector.component';
import { ObjectKeysPipe } from './object-keys.pipe';
import { SettingsUnitsComponent } from './settings-units/settings-units.component';
import { SettingsZonesComponent, DialogNewZone } from './settings-zones/settings-zones.component';
import { WidgetIframeComponent } from './widget-iframe/widget-iframe.component';
import { SettingsConfigComponent } from './settings-config/settings-config.component';

import { GaugesModule } from './gauges-module/gauges.module';
import { WidgetGaugeNgLinearComponent } from './widget-gauge-ng-linear/widget-gauge-ng-linear.component';
import { WidgetGaugeNgRadialComponent } from './widget-gauge-ng-radial/widget-gauge-ng-radial.component';
import { AlarmMenuComponent } from './alarm-menu/alarm-menu.component';
import { WidgetAutopilotComponent } from './widget-autopilot/widget-autopilot.component';
import { SvgAutopilotComponent } from './svg-autopilot/svg-autopilot.component';
import { SettingsNotificationsComponent } from './settings-notifications/settings-notifications.component';
import { SvgSimpleLinearGaugeComponent } from './svg-simple-linear-gauge/svg-simple-linear-gauge.component';
import { WidgetSimpleLinearComponent } from './widget-simple-linear/widget-simple-linear.component';
import { DataBrowserComponent } from './data-browser/data-browser.component';
import { DataBrowserRowComponent, DialogUnitSelect } from './data-browser-row/data-browser-row.component';
<<<<<<< HEAD
import { ModalUserCredentialComponent } from './modal-user-credential/modal-user-credential.component';
=======
import { WidgetRaceTimerComponent } from './widget-race-timer/widget-race-timer.component';
>>>>>>> 9be4086f

const appRoutes: Routes = [
  { path: '', redirectTo: '/page/0', pathMatch: 'full' },
  { path: 'page/:id', component: RootDisplayComponent },
  { path: 'settings',  component: SettingsComponent },
  { path: 'help', component: AppHelpComponent },
  { path: 'data',  component: DataBrowserComponent },
  { path: 'reset', component: ResetConfigComponent },
  { path: 'demo', component: ResetConfigComponent }
];

@NgModule({
  declarations: [
    AppComponent,
    AppHelpComponent,
    SettingsComponent,
    UnitWindowComponent,
    UnitWindowModalComponent,
    WidgetBlankComponent,
    DynamicWidgetDirective,
    WidgetUnknownComponent,
    WidgetTextGenericComponent,
    FitTextDirective,
    RootDisplayComponent,
    FilterSelfPipe,
    SafePipe,
    WidgetNumericComponent,
    SettingsDatasetsComponent,
    SettingsDatasetsModalComponent,
    SettingsSignalkComponent,
    WidgetHistoricalComponent,
    LayoutSplitComponent,
    WidgetWindComponent,
    SvgWindComponent,
    WidgetGaugeComponent,
    GaugeSteelComponent,
    WidgetGaugeNgLinearComponent,
    WidgetGaugeNgRadialComponent,
    SettingsConfigComponent,
    WidgetTutorialComponent,
    ResetConfigComponent,
    WidgetStateComponent,
    ModalWidgetComponent,
    WidgetSwitchComponent,
    ModalPathSelectorComponent,
    ObjectKeysPipe,
    SettingsUnitsComponent,
    SettingsZonesComponent,
    WidgetIframeComponent,
    AlarmMenuComponent,
    WidgetAutopilotComponent,
    SvgAutopilotComponent,
    SettingsNotificationsComponent,
    SvgSimpleLinearGaugeComponent,
    WidgetSimpleLinearComponent,
    DataBrowserComponent,
    DataBrowserRowComponent,
    DialogUnitSelect,
    DialogNewZone,
<<<<<<< HEAD
    ModalUserCredentialComponent,
=======
    WidgetRaceTimerComponent,
>>>>>>> 9be4086f
  ],
  imports: [
    BrowserModule,
    FormsModule,
    ReactiveFormsModule,
    HttpClientModule,
    RouterModule.forRoot(appRoutes, { useHash: true /* , enableTracing: true */, relativeLinkResolution: 'legacy' } ),
    AngularSplitModule,
    AngularResizeEventModule,
    BrowserAnimationsModule,

    MatMenuModule,
    MatButtonModule,
    MatTooltipModule,
    MatDialogModule,
    MatSelectModule,
    MatToolbarModule,
    MatCheckboxModule,
    MatRadioModule,
    MatTabsModule,
    MatCardModule,
    MatSnackBarModule,
    MatStepperModule,
    MatInputModule,
    MatExpansionModule,
    MatBadgeModule,
    MatSlideToggleModule,
    MatListModule,
    MatAutocompleteModule,
    GaugesModule,
    MatTableModule,
    MatPaginatorModule,
    MatSortModule,
  ],
  providers: [
    SignalKService,
    SignalKConnectionService,
    SignalKDeltaService,
    SignalKFullService,
    DataSetService,
    LayoutSplitsService,
    WidgetListService,
    WidgetManagerService,
    UnitsService,
    AppSettingsService,
    NotificationsService,
    TimersService
  ],
  bootstrap: [AppComponent]
})

export class AppModule {
  constructor(
    /**
     * Below provides Services instanciation only - there is no calls to Service.
     * It provides/forces early instanciation of services if needed.
     * This fixes instanciation issues on loossely couple services (where some services
     * use Observers but are only instaciated by component later in the app, causing
     * them to miss some events until instanciated.
     *
     * Example: SignalKDeltaService needs to be instaciated to receive connection status
     * from SignalKConnectionService in order to connect WebSocket immediatly upon
     * connection to listen and process deltas. Both services are not interdependant
     * and only communicated using Obervable. If not instaciated before it is called by
     * a component, SignalKDeltaService will miss connection status and not connect WebSockets.
     *
     * Below should be Singletons Services ie. "providedIn: root" and/or part of prodivers
     * section listed above.
    */
    signalKDeltaService: SignalKDeltaService,
    SignalkRequestsService: SignalkRequestsService
  ) {
}
}<|MERGE_RESOLUTION|>--- conflicted
+++ resolved
@@ -89,11 +89,8 @@
 import { WidgetSimpleLinearComponent } from './widget-simple-linear/widget-simple-linear.component';
 import { DataBrowserComponent } from './data-browser/data-browser.component';
 import { DataBrowserRowComponent, DialogUnitSelect } from './data-browser-row/data-browser-row.component';
-<<<<<<< HEAD
 import { ModalUserCredentialComponent } from './modal-user-credential/modal-user-credential.component';
-=======
 import { WidgetRaceTimerComponent } from './widget-race-timer/widget-race-timer.component';
->>>>>>> 9be4086f
 
 const appRoutes: Routes = [
   { path: '', redirectTo: '/page/0', pathMatch: 'full' },
@@ -153,11 +150,8 @@
     DataBrowserRowComponent,
     DialogUnitSelect,
     DialogNewZone,
-<<<<<<< HEAD
     ModalUserCredentialComponent,
-=======
     WidgetRaceTimerComponent,
->>>>>>> 9be4086f
   ],
   imports: [
     BrowserModule,
