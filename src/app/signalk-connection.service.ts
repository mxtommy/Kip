import { Injectable } from '@angular/core';
<<<<<<< HEAD
import { Subscription } from 'rxjs/Subscription';
import { HttpClient, HttpErrorResponse, HttpHeaders } from '@angular/common/http';
import { Observable } from 'rxjs/Observable';
import { Subject } from 'rxjs/Subject';
import { BehaviorSubject } from 'rxjs/BehaviorSubject';
=======
import { Subscription ,  Observable ,  Subject ,  BehaviorSubject } from 'rxjs';
import { HttpClient, HttpErrorResponse } from '@angular/common/http';
>>>>>>> c6729b4b

import { AppSettingsService } from './app-settings.service';
import { SignalKService } from './signalk.service';
import { SignalKDeltaService } from './signalk-delta.service';
import { SignalKFullService } from './signalk-full.service';




interface signalKEndpointResponse {
    endpoints: { 
        v1: {
            version: string;
            "signalk-http"?: string;
            "signalk-ws"?: string;
            "signalk-tcp"?: string;
        }
    }
    server: {
        id: string;
        version: string;
    }
}

// TODO, use this instead of individual vars
export interface signalKStatus {
    endpoint: {
        status: boolean;
        message: string;
    },
    rest: {
        status: boolean;
        message: string;
    },
    websocket: {
        status: boolean;
        message: string;        
    }

}


@Injectable()
export class SignalKConnectionService {

    // Main URL Variables
    signalKURL: string;
    endpointREST: string;
    endpointWS: string;

    // Websocket
    webSocket: WebSocket;

    // status
    signalKStatus: BehaviorSubject<signalKStatus> = new BehaviorSubject<signalKStatus>({
        endpoint: {
            status: false,
            message: 'Not yet connected'
        },
        rest: {
            status: false,
            message: 'Not yet connected'
        },
        websocket: {
            status: false,
            message: 'Not yet connected'
        }
    });

    signalKURLOK: BehaviorSubject<boolean> = new BehaviorSubject<boolean>(false);
    signalKURLMessage: BehaviorSubject<string> = new BehaviorSubject<string>('');


    webSocketStatusOK:  BehaviorSubject<boolean> = new BehaviorSubject<boolean>(true); // defaults to true so we don't say not connected right away
    webSocketStatusMessage: BehaviorSubject<string> = new BehaviorSubject<string>('waiting to connect');

    // REST API
    restStatusOk: BehaviorSubject<boolean> = new BehaviorSubject<boolean>(false);
    restStatusMessage: BehaviorSubject<string> = new BehaviorSubject<string>('waiting for endpoint');


    //////////////////////////////////////////////////////////////////////////////////////////////////
    //// constructor, mostly sub to stuff for changes.
    constructor(
        private SignalKService: SignalKService,
        private SignalKDeltaService: SignalKDeltaService,
        private SignalKFullService: SignalKFullService,
        private AppSettingsService: AppSettingsService, 
        private http: HttpClient) 
    {
        // when signalKUrl changes, do stuff
        this.AppSettingsService.getSignalKURLAsO().subscribe(
            newURL => {
                this.signalKURL = newURL;
                this.resetSignalK();
            }
        );
    }



    resetSignalK() {
        // TODO close current connections/reset data, check api version... assuming v1
        console.debug("Reseting SignalK URL: " + this.signalKURL);
        
        this.SignalKService.resetSignalKData();
        this.endpointREST = null;
        this.endpointWS = null;
        this.signalKURLOK.next(false);
        this.signalKURLMessage.next("Connecting...");
        if (this.webSocket != null) {
            this.webSocket.close(); // TODO, new websocket gets created before this one closes sometimes. Need to make sure doesn't happen.
        }
        this.restStatusOk.next(false);
        this.restStatusMessage.next('waiting for endpoint');

        
        let fullURL = this.signalKURL;
        let re = new RegExp("signalk/?$");
        if (!re.test(fullURL)) {
            fullURL = fullURL + "/signalk/";
        }

        this.http.get<signalKEndpointResponse>(fullURL, {observe: 'response'}).subscribe(
            // when we go ok, this runs
            response => {
                this.signalKURLOK.next(true);
                this.signalKURLMessage.next("HTTP " + response.status + ": " + response.statusText 
                    + ". Server: " + response.body.server.id + " Ver: " + response.body.server.version);
                this.endpointREST = response.body.endpoints.v1["signalk-http"];
                this.endpointWS = response.body.endpoints.v1["signalk-ws"];
                this.callREST();
                this.connectEndpointWS();
                
            },
            // When not ok, this runs...
            (err: HttpErrorResponse) => {
                if (err.error instanceof Error) {
                    // A client-side or network error occurred. Handle it accordingly.
                    console.log('An error occurred:', err.error.message);
                  } else {
                    // The backend returned an unsuccessful response code.
                    // The response body may contain clues as to what went wrong,
                    console.log(err);
                  }
                this.signalKURLOK.next(false);
                this.signalKURLMessage.next(err.message);
                this.webSocketStatusOK.next(false);
            }
        );
    }

    callREST() {
        this.http.get(this.endpointREST, {observe: 'response'}).subscribe(
            // when we go ok, this runs
            response => {
                this.restStatusOk.next(true);
                this.restStatusMessage.next("HTTP " + response.status + ": " + response.statusText );
                this.SignalKFullService.processFullUpdate(response.body);   
                
            },
            // When not ok, this runs...
            (err: HttpErrorResponse) => {
                if (err.error instanceof Error) {
                    // A client-side or network error occurred. Handle it accordingly.
                    console.log('An error occurred:', err.error.message);
                  } else {
                    // The backend returned an unsuccessful response code.
                    // The response body may contain clues as to what went wrong,
                    console.log(err);
                  }
                this.restStatusOk.next(false);
                this.restStatusMessage.next(err.message);
            }
        );    
    }

    connectEndpointWS() {
        if (this.endpointWS === null) {
            //no endpoint, try again later....
            setTimeout(()=>{ this.connectEndpointWS();}, 3000);
            return;
        }
        this.webSocketStatusMessage.next("Connecting...");
        this.webSocket = new WebSocket(this.endpointWS+"?subscribe=all");
        this.webSocket.onopen = function (event){
            this.webSocketStatusOK.next(true);
            this.webSocketStatusMessage.next("Connected");
        }.bind(this);

        this.webSocket.onerror = function (event) {
            this.webSocketStatusOK.next(false);
            this.webSocketStatusMessage.next('Unspecified Error');
            setTimeout(()=>{ this.connectEndpointWS();}, 3000);
        }.bind(this);

        this.webSocket.onclose = function (event) {
            this.webSocketStatusOK.next(false);
            this.webSocketStatusMessage.next("Disconnected");
            setTimeout(()=>{ this.connectEndpointWS();}, 3000);
        }.bind(this);

        this.webSocket.onmessage = function(message) {
            this.SignalKDeltaService.processWebsocketMessage(JSON.parse(message.data));
        }.bind(this);
    }


    publishDelta(path: string, value: any) {
        if (this.endpointREST === null) {
            //no endpoint....
            return;
        }

        const httpOptions = {
            headers: new HttpHeaders({
              'Content-Type':  'application/json',
               responseType: 'text'
            })
          };
/*
        let message = { updates: [
            {
              values: [
                { path: path, value: value }
              ]
            }
        ] };
        this.webSocket.send(JSON.stringify(message));
*/
        let message2 = { value: value };
        this.http.put(this.endpointREST + 'vessels/urn:mrn:signalk:uuid:2204ae24-c944-5ffe-8d1d-4d411c9cea2e/putPath/test1', JSON.stringify(message2), httpOptions).subscribe(
            // when we go ok, this runs
            response => {
                console.log('Yay');
            },
            // When not ok, this runs...
            (err: HttpErrorResponse) => {
                if (err.error instanceof Error) {
                    // A client-side or network error occurred. Handle it accordingly.
                    console.log('An error occurred:', err.error.message);
                  } else {
                    // The backend returned an unsuccessful response code.
                    // The response body may contain clues as to what went wrong,
                    console.log(err);
                  }
            }
        );    
 
      }

    //borring stuff, return observables etc

    getEndpointAPIStatus() {
        return this.signalKURLOK.asObservable();
    }
    getEndpointAPIStatusMessage() {
        return this.signalKURLMessage.asObservable();
    }
    getEndpointWSStatus() {
        return this.webSocketStatusOK.asObservable();
    }
    getEndpointWSMessage() {
        return this.webSocketStatusMessage.asObservable();
    }
    getEndpointRESTStatus() {
        return this.restStatusOk.asObservable();
    }
    getEndpointRESTMessage() {
        return this.restStatusMessage.asObservable();
    }

}<|MERGE_RESOLUTION|>--- conflicted
+++ resolved
@@ -1,14 +1,6 @@
 import { Injectable } from '@angular/core';
-<<<<<<< HEAD
-import { Subscription } from 'rxjs/Subscription';
-import { HttpClient, HttpErrorResponse, HttpHeaders } from '@angular/common/http';
-import { Observable } from 'rxjs/Observable';
-import { Subject } from 'rxjs/Subject';
-import { BehaviorSubject } from 'rxjs/BehaviorSubject';
-=======
 import { Subscription ,  Observable ,  Subject ,  BehaviorSubject } from 'rxjs';
 import { HttpClient, HttpErrorResponse } from '@angular/common/http';
->>>>>>> c6729b4b
 
 import { AppSettingsService } from './app-settings.service';
 import { SignalKService } from './signalk.service';
