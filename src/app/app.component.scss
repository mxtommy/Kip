--- conflicted
+++ resolved
@@ -23,16 +23,12 @@
     // color: mat-color($primary, 500);
   }
 
-<<<<<<< HEAD
-}
-=======
+
     .menuBarButtonGroup {
       background-color: mat-color($foreground, divider);
     }
 
  }
-
->>>>>>> 2c783c6c
 
 .fullheight {
   height: 100%;
