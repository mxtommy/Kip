--- conflicted
+++ resolved
@@ -20,12 +20,9 @@
     .menuBarButtonGroup {
       background-color: mat-color($foreground, divider);
     }
-<<<<<<< HEAD
 
  }
 
-=======
-}
 
 .fullheight {
   height: 100%;
@@ -65,4 +62,3 @@
   flex-direction: row;
   justify-content: space-between;
 }
->>>>>>> b0b64f04
