--- conflicted
+++ resolved
@@ -8,10 +8,7 @@
 import { UnitsService } from '../units.service';
 import { AppSettingsService } from '../app-settings.service';
 import { isNumeric } from 'rxjs/util/isNumeric';
-<<<<<<< HEAD
-=======
-import { isNull } from '@angular/compiler/src/output/output_ast';
->>>>>>> 4544a939
+
 
 const defaultConfig: IWidgetConfig = {
   widgetLabel: null,
@@ -61,12 +58,9 @@
   //subs
   valueSub: Subscription = null;
 
-<<<<<<< HEAD
   // dynamics theme support
   themeNameSub: Subscription = null;
 
-=======
->>>>>>> 4544a939
   canvasCtx;
   canvasBGCtx;
 
