import { Component, ElementRef, input, viewChild, signal, effect, computed, untracked, OnDestroy, NgZone, inject } from '@angular/core';
import { animateRotation } from '../../core/utils/svg-animate.util';

const angle = ([a,b],[c,d],[e,f]) => (Math.atan2(f-d,e-c)-Math.atan2(b-d,a-c)+3*Math.PI)%(2*Math.PI)-Math.PI;

interface ISVGRotationObject {
  oldValue: number,
  newValue: number,
}

@Component({
    selector: 'svg-racesteer',
    templateUrl: './svg-racesteer.component.svg',
    styleUrl: './svg-racesteer.component.scss',
    imports: []
})
export class SvgRacesteerComponent implements OnDestroy {
  protected readonly rotatingDial = viewChild.required<ElementRef<SVGGElement>>('rotatingDial');
  protected readonly twaIndicator = viewChild.required<ElementRef<SVGGElement>>('twaIndicator');
  protected readonly wptIndicator = viewChild.required<ElementRef<SVGGElement>>('wptIndicator');
  protected readonly setIndicator = viewChild.required<ElementRef<SVGGElement>>('setIndicator');
  protected readonly tackIndicator = viewChild.required<ElementRef<SVGGElement>>('tackIndicator');

  protected readonly compassHeading = input.required<number>();
  protected readonly tackTrue = input.required<number>();
  protected readonly polarSpeedRatio = input.required<number>();
  protected readonly trueWindAngle = input.required<number>();
  protected readonly trueWindSpeed = input.required<number>();
  protected readonly targetAngle = input.required<number>();
  protected readonly optimalWindAngle = input.required<number>();
  protected readonly targetVMG = input.required<number>();
  protected readonly VMG = input.required<number>();
  protected readonly sailSetupEnabled = input.required<boolean>();
  protected readonly driftEnabled = input.required<boolean>();
  protected readonly driftSet = input<number>(undefined);
  protected readonly driftFlow = input<number>(undefined);
  protected readonly waypointEnabled = input.required<boolean>();
  protected readonly waypointAngle = input<number>(undefined);
  protected readonly vmgToWaypoint = input<number>(undefined);
  protected readonly trueWindMinHistoric = input<number>(undefined);
  protected readonly trueWindMidHistoric = input<number>(undefined);
  protected readonly trueWindMaxHistoric = input<number>(undefined);
  protected readonly gradianColor = input.required<{ start: string; stop: string }>();

  protected compass: ISVGRotationObject = { oldValue: 0, newValue: 0 };
  protected twa: ISVGRotationObject = { oldValue: 0, newValue: 0 };
  protected wpt: ISVGRotationObject = { oldValue: 0, newValue: 0 };
  protected tack: ISVGRotationObject = { oldValue: 0, newValue: 0 };
  protected set: ISVGRotationObject = { oldValue: 0, newValue: 0 };

  protected headingValue = signal<string>("--");
  private windSectorsInitialized = false;
  private trueWindHeading = 0;
  protected trueWindSpeedDisplay = computed(() => {
    const trueWindSpeed = this.trueWindSpeed();
    if (trueWindSpeed == null) return "--";
    return trueWindSpeed.toFixed(1);
  });
  protected windAnglePerformanceRatioColor = computed(() => {
    const optimal = this.optimalWindAngle();
    const target = this.targetAngle();
    const start = this.gradianColor().start;
    const stop = this.gradianColor().stop;
    if (optimal == null || target == null) return start;
    const ratio = 1 - Math.abs(optimal - target) / 180;
    return this.interpolateColor(start, stop, ratio);
  });
  protected targetVMGOffset = computed(() => {
    const VMG = this.VMG();
    const targetVMG = this.targetVMG();
    if (VMG == null || targetVMG == null) return "--";
    return (VMG - targetVMG).toFixed(1);
  });
  protected targetVMGOffsetRatioColor = computed(() => {
    const vmg = this.VMG();
    const target = this.targetVMG();
    const start = this.gradianColor().start;
    const stop = this.gradianColor().stop;
    if (vmg == null || target == null) return start;
    const ratio = vmg / target;
    return this.interpolateColor(start, stop, ratio);
  });
  protected waypointActive = signal<boolean>(false);
  protected flow = computed(() => {
    const flow = this.driftFlow();
    if (flow == null) return "--";
    return flow.toFixed(1);
  });

  //laylines
  private portLaylinePrev = 0;
  private stbdLaylinePrev = 0;
  private portLaylineAnimId: number | null = null;
  private stbdLaylineAnimId: number | null = null;
  private readonly CENTER_X = 600;
  private readonly CENTER_Y = 620;
  private readonly RADIUS = 540;
  private readonly ANIMATION_DURATION = 1000;
  protected laylinePortPath = signal<string>(`M ${this.CENTER_X},${this.CENTER_Y} ${this.CENTER_X},${this.CENTER_Y}`);
  protected laylineStbdPath = signal<string>(`M ${this.CENTER_X},${this.CENTER_Y} ${this.CENTER_X},${this.CENTER_Y}`);
  //Wind Sectors
  private portSectorPrev = { min: 0, mid: 0, max: 0 };
  private stbdSectorPrev = { min: 0, mid: 0, max: 0 };
  private portSectorAnimId: number | null = null;
  private stbdSectorAnimId: number | null = null;
  protected portWindSectorPath = signal<string>('');
  protected stbdWindSectorPath = signal<string>('');
  // Speed Line
  protected speedLineTipY = signal<number>(620);
  protected speedTipPoints = signal<string>('600,570 580,600 620,600');
  protected speedRatioColor = signal<string>('');
  private speedLinePrevRatio = 0;
  private speedLinePrevTipY = 600;
  private speedLineAnimId: number | null = null;
  // Rotation Animation
  private animationFrameIds = new WeakMap<SVGGElement, number>();
  private readonly ngZone = inject(NgZone);

  constructor() {
    effect(() => {
      const waypoint = this.waypointEnabled();

      untracked(() => {
        this.waypointActive.set(waypoint);
      });
    });

    effect(() => {
      const heading = parseFloat(this.compassHeading().toFixed(0));
      if (heading === null) return;

      untracked(() => {
        this.compass.oldValue = this.compass.newValue;
        this.compass.newValue = heading;
        this.headingValue.set(heading.toString());
        if (this.rotatingDial()?.nativeElement) {
<<<<<<< HEAD
          animateRotation(this.rotatingDial().nativeElement, -this.compass.oldValue, -this.compass.newValue, this.ANIMATION_DURATION, undefined, this.animationFrameIds, [600, 620]);
          this.updateLaylines();
=======
          animateRotation(this.rotatingDial().nativeElement, -this.compass.oldValue, -this.compass.newValue, this.ANIMATION_DURATION, undefined, this.animationFrameIds, undefined, this.ngZone);
          this.updateCloseHauledLines();
>>>>>>> 161a6bb0
          this.updateWindSectors();
        }
      });
    });

    effect(() => {
      const tackAngle = parseFloat(this.tackTrue().toFixed(0));
      if (tackAngle == null) return;

      untracked(() => {
<<<<<<< HEAD
        this.tack.oldValue = this.tack.newValue;
        this.tack.newValue =  tackAngle - this.compass.newValue;
        if (this.tackIndicator()?.nativeElement) {
          animateRotation(this.tackIndicator().nativeElement, this.tack.oldValue, this.tack.newValue, this.ANIMATION_DURATION, undefined, this.animationFrameIds, [600, 620]);
=======
        this.cog.oldValue = this.cog.newValue;
        this.cog.newValue =  cogAngle - this.compass.newValue;
        if (this.cogIndicator()?.nativeElement) {
          animateRotation(this.cogIndicator().nativeElement, this.cog.oldValue, this.cog.newValue, this.ANIMATION_DURATION, undefined, this.animationFrameIds, undefined, this.ngZone);
>>>>>>> 161a6bb0
        }
      });
    });

    effect(() => {
      const wptAngle = this.waypointAngle();

      untracked(() => {
        if (!wptAngle) {
            this.waypointActive.set(false);
          return;
        }

        if (this.waypointEnabled()) {
          this.waypointActive.set(true);
        } else {
          this.waypointActive.set(false);
        }
        this.wpt.oldValue = this.wpt.newValue;
        this.wpt.newValue = wptAngle;
        if (this.wptIndicator()?.nativeElement) {
<<<<<<< HEAD
          animateRotation(this.wptIndicator().nativeElement, this.wpt.oldValue, this.wpt.newValue, this.ANIMATION_DURATION, undefined, this.animationFrameIds, [600, 620]);
=======
          animateRotation(this.wptIndicator().nativeElement, this.wpt.oldValue, this.wpt.newValue, this.ANIMATION_DURATION, undefined, this.animationFrameIds, undefined, this.ngZone);
        }
      });
    });

    effect(() => {
      const appWindAngle = parseFloat(this.appWindAngle().toFixed(0));
      if (appWindAngle == null) return;

      untracked(() => {
        this.awa.oldValue = this.awa.newValue;
        this.awa.newValue = appWindAngle;
        if (this.awaIndicator()?.nativeElement) {
          animateRotation(this.awaIndicator().nativeElement, this.awa.oldValue, this.awa.newValue, this.ANIMATION_DURATION, undefined, this.animationFrameIds, undefined, this.ngZone);
>>>>>>> 161a6bb0
        }
      });
    });

    effect(() => {
      const trueWindAngle = parseFloat(this.trueWindAngle().toFixed(0));
      if (trueWindAngle == null) return;

      untracked(() => {
        this.twa.oldValue = this.twa.newValue;
        this.trueWindHeading = trueWindAngle;
        this.twa.newValue = this.addHeading(this.trueWindHeading, (this.compass.newValue * -1));
         if (this.twaIndicator()?.nativeElement) {
<<<<<<< HEAD
          animateRotation(this.twaIndicator().nativeElement, this.twa.oldValue, this.twa.newValue, this.ANIMATION_DURATION, undefined, this.animationFrameIds, [600, 620]);
          this.updateLaylines();
=======
          animateRotation(this.twaIndicator().nativeElement, this.twa.oldValue, this.twa.newValue, this.ANIMATION_DURATION, undefined, this.animationFrameIds, undefined, this.ngZone);
          this.updateCloseHauledLines();
>>>>>>> 161a6bb0
        }
      });
    });

    effect(() => {
      const ratio = this.polarSpeedRatio();

      // Clamp ratio
      const clampedRatio = Math.max(0, Math.min(1, ratio));
      const yBase = 620;
      const yTop = 166;
      const length = yBase - yTop;
      const newTipY = yBase - length * clampedRatio;

      // Animate from previous tipY to new tipY
      this.animateSpeedLine(this.speedLinePrevTipY, newTipY);

      // Store for next animation
      this.speedLinePrevTipY = newTipY;
      this.speedLinePrevRatio = clampedRatio;
    });

    effect(() => {
      const driftSet = parseFloat(this.driftSet().toFixed(0));
      if (driftSet == null) return;

      untracked(() => {
        this.set.oldValue = this.set.newValue;
        this.set.newValue =  driftSet;
        if (this.setIndicator()?.nativeElement) {
<<<<<<< HEAD
          animateRotation(this.setIndicator().nativeElement, this.set.oldValue, this.set.newValue, this.ANIMATION_DURATION, undefined, this.animationFrameIds, [600, 620]);
=======
          animateRotation(this.setIndicator().nativeElement, this.set.oldValue, this.set.newValue, this.ANIMATION_DURATION, undefined, this.animationFrameIds, undefined, this.ngZone);
>>>>>>> 161a6bb0
        }
      });
    });
  }

  private updateLaylines(): void {
    // Animate Port Layline
    const portLaylineRotate = this.addHeading(Number(this.twa.newValue), this.targetAngle() * -1);
    this.animateLayline(this.portLaylinePrev, portLaylineRotate, true);
    this.portLaylinePrev = portLaylineRotate;

    // Animate Starboard Layline
    const stbdLaylineRotate = this.addHeading(Number(this.twa.newValue), this.targetAngle());
    this.animateLayline(this.stbdLaylinePrev, stbdLaylineRotate, false);
    this.stbdLaylinePrev = stbdLaylineRotate;
  }

  private animateLayline(from: number, to: number, isPort: boolean) {
    // Cancel any previous animation for this layline
    if (isPort && this.portLaylineAnimId) cancelAnimationFrame(this.portLaylineAnimId);
    if (!isPort && this.stbdLaylineAnimId) cancelAnimationFrame(this.stbdLaylineAnimId);

    const duration = this.ANIMATION_DURATION;
    const start = performance.now();
    const ease = (t: number) => t < 0.5 ? 4 * t * t * t : 1 - Math.pow(-2 * t + 2, 3) / 2;

    const animate = (now: number) => {
      const elapsed = now - start;
      const progress = Math.min(elapsed / duration, 1);
      const eased = ease(progress);
      // Interpolate angle
      let delta = to - from;
      if (delta > 180) delta -= 360;
      if (delta < -180) delta += 360;
      const currentAngle = (from + delta * eased + 360) % 360;

      // Calculate endpoint
      const radian = (currentAngle * Math.PI) / 180;
      const x = Math.floor(this.RADIUS * Math.sin(radian) + this.CENTER_X);
      const y = Math.floor((this.RADIUS * Math.cos(radian) * -1) + this.CENTER_Y);

      if (isPort) {
        this.laylinePortPath.set(`M ${this.CENTER_X},${this.CENTER_Y} L ${x},${y}`);
      } else {
        this.laylineStbdPath.set(`M ${this.CENTER_X},${this.CENTER_Y} L ${x},${y}`);
      }

      if (progress < 1) {
        const id = requestAnimationFrame(animate);
        if (isPort) this.portLaylineAnimId = id;
        else this.stbdLaylineAnimId = id;
      } else {
        if (isPort) this.portLaylineAnimId = null;
        else this.stbdLaylineAnimId = null;
      }
    };

    const id = requestAnimationFrame(animate);
    if (isPort) this.portLaylineAnimId = id;
    else this.stbdLaylineAnimId = id;
  }

  private updateWindSectors() {
    if (
      this.trueWindMinHistoric() == null ||
      this.trueWindMidHistoric() == null ||
      this.trueWindMaxHistoric() == null
    ) {
      return;
    }

    const portNew = {
      min: this.trueWindMinHistoric(),
      mid: this.trueWindMidHistoric(),
      max: this.trueWindMaxHistoric()
    };
    const stbdNew = {
      min: this.trueWindMinHistoric(),
      mid: this.trueWindMidHistoric(),
      max: this.trueWindMaxHistoric()
    };

    if (!this.windSectorsInitialized) {
      this.portSectorPrev = portNew;
      this.stbdSectorPrev = stbdNew;
      this.windSectorsInitialized = true;
      // Draw in place, no animation
      this.animateWindSector(portNew, portNew, true);
      this.animateWindSector(stbdNew, stbdNew, false);
      return;
    }

    // Animate as usual
    this.animateWindSector(this.portSectorPrev, portNew, true);
    this.animateWindSector(this.stbdSectorPrev, stbdNew, false);

    this.portSectorPrev = portNew;
    this.stbdSectorPrev = stbdNew;
  }

  private animateWindSector(from: { min: number, mid: number, max: number }, to: { min: number, mid: number, max: number }, isPort: boolean) {
    if (isPort && this.portSectorAnimId) cancelAnimationFrame(this.portSectorAnimId);
    if (!isPort && this.stbdSectorAnimId) cancelAnimationFrame(this.stbdSectorAnimId);

    const duration = this.ANIMATION_DURATION;
    const start = performance.now();
    const ease = (t: number) => t < 0.5 ? 4 * t * t * t : 1 - Math.pow(-2 * t + 2, 3) / 2;

    const animate = (now: number) => {
      const elapsed = now - start;
      const progress = Math.min(elapsed / duration, 1);
      const eased = ease(progress);

      // Interpolate each angle
      const lerp = (a: number, b: number) => a + (b - a) * eased;
      const min = lerp(from.min, to.min);
      const mid = lerp(from.mid, to.mid);
      const max = lerp(from.max, to.max);

      // Calculate path
      const minAngle = this.addHeading(this.addHeading(min, Number(this.compass.newValue) * -1), this.targetAngle() * (isPort ? -1 : 1));
      const midAngle = this.addHeading(this.addHeading(mid, Number(this.compass.newValue) * -1), this.targetAngle() * (isPort ? -1 : 1));
      const maxAngle = this.addHeading(this.addHeading(max, Number(this.compass.newValue) * -1), this.targetAngle() * (isPort ? -1 : 1));

      const minX = this.RADIUS * Math.sin((minAngle * Math.PI) / 180) + this.CENTER_X;
      const minY = (this.RADIUS * Math.cos((minAngle * Math.PI) / 180) * -1) + this.CENTER_Y;
      const midX = this.RADIUS * Math.sin((midAngle * Math.PI) / 180) + this.CENTER_X;
      const midY = (this.RADIUS * Math.cos((midAngle * Math.PI) / 180) * -1) + this.CENTER_Y;
      const maxX = this.RADIUS * Math.sin((maxAngle * Math.PI) / 180) + this.CENTER_X;
      const maxY = (this.RADIUS * Math.cos((maxAngle * Math.PI) / 180) * -1) + this.CENTER_Y;

      const largeArcFlag = Math.abs(angle([minX, minY], [midX, midY], [maxX, maxY])) > Math.PI / 2 ? 0 : 1;
      const sweepFlag = angle([maxX, maxY], [minX, minY], [midX, midY]) > 0 ? 0 : 1;

      const path = `M ${this.CENTER_X},${this.CENTER_Y} L ${minX},${minY} A ${this.RADIUS},${this.RADIUS} 0 ${largeArcFlag} ${sweepFlag} ${maxX},${maxY} z`;

      if (isPort) {
        this.portWindSectorPath.set(path);
      } else {
        this.stbdWindSectorPath.set(path);
      }

      if (progress < 1) {
        const id = requestAnimationFrame(animate);
        if (isPort) this.portSectorAnimId = id;
        else this.stbdSectorAnimId = id;
      } else {
        if (isPort) this.portSectorAnimId = null;
        else this.stbdSectorAnimId = null;
      }
    };

    const id = requestAnimationFrame(animate);
    if (isPort) this.portSectorAnimId = id;
    else this.stbdSectorAnimId = id;
  }

  private animateSpeedLine(from: number, to: number): void {
    if (this.speedLineAnimId) {
      cancelAnimationFrame(this.speedLineAnimId);
      this.speedLineAnimId = null;
    }
    const duration = 1000; // Animation duration in ms
    const start = performance.now();
    const startRatio = this.speedLinePrevRatio;
    const endRatio = (600 - to) / (600 - 146); // Calculate ratio from tipY

    const ease = (t: number) => t < 0.5 ? 4 * t * t * t : 1 - Math.pow(-2 * t + 2, 3) / 2;

    const animate = (now: number) => {
      const elapsed = now - start;
      const progress = Math.min(elapsed / duration, 1);
      const eased = ease(progress);

      // Interpolate tipY
      const lerp = (a: number, b: number) => a + (b - a) * eased;
      const tipY = lerp(from, to);

      // Interpolate ratio for color
      const currentRatio = lerp(startRatio, endRatio);

      // Update line, tip, and color
      this.speedLineTipY.set(tipY);

      const tipHeight = 30;
      const tipBaseHalf = 20;
      const tipApexY = tipY - tipHeight;
      this.speedTipPoints.set(`${600},${tipApexY} ${600 - tipBaseHalf},${tipY} ${600 + tipBaseHalf},${tipY}`);
      this.speedRatioColor.set(this.interpolateColor(this.gradianColor().start, this.gradianColor().stop, currentRatio));

      if (progress < 1) {
        this.speedLineAnimId = requestAnimationFrame(animate);
      } else {
        this.speedLineAnimId = null;
      }
    };

    requestAnimationFrame(animate);
  }

  private interpolateColor(color1: string, color2: string, ratio: number): string {
    // Clamp ratio
    ratio = Math.max(0, Math.min(1, ratio));

    // Helper to parse hex color to [r,g,b]
    function hexToRgb(hex: string): [number, number, number] {
      hex = hex.replace('#', '');
      if (hex.length === 3) hex = hex.split('').map(x => x + x).join('');
      const num = parseInt(hex, 16);
      return [(num >> 16) & 255, (num >> 8) & 255, num & 255];
    }

    const [r1, g1, b1] = hexToRgb(color1);
    const [r2, g2, b2] = hexToRgb(color2);

    const r = Math.round(r1 + (r2 - r1) * ratio);
    const g = Math.round(g1 + (g2 - g1) * ratio);
    const b = Math.round(b1 + (b2 - b1) * ratio);

    return `rgb(${r},${g},${b})`;
  }

  private addHeading(h1 = 0, h2 = 0) {
    let h3 = h1 + h2;
    while (h3 > 359) { h3 = h3 - 359; }
    while (h3 < 0) { h3 = h3 + 359; }
    return h3;
  }

  ngOnDestroy(): void {
    // Cancel layline animations
    if (this.portLaylineAnimId) cancelAnimationFrame(this.portLaylineAnimId);
    if (this.stbdLaylineAnimId) cancelAnimationFrame(this.stbdLaylineAnimId);
    this.portLaylineAnimId = null;
    this.stbdLaylineAnimId = null;

    // Cancel wind sector animations
    if (this.portSectorAnimId) cancelAnimationFrame(this.portSectorAnimId);
    if (this.stbdSectorAnimId) cancelAnimationFrame(this.stbdSectorAnimId);
    this.portSectorAnimId = null;
    this.stbdSectorAnimId = null;

    // Cancel any animateRotation frames tracked in WeakMap for known elements
    const els: (ElementRef<SVGGElement> | undefined)[] = [
      this.rotatingDial(),
      this.awaIndicator(),
      this.twaIndicator(),
      this.wptIndicator(),
      this.setIndicator(),
      this.cogIndicator(),
    ];
    for (const ref of els) {
      const el = ref?.nativeElement;
      if (!el) continue;
      const id = this.animationFrameIds.get(el);
      if (id) cancelAnimationFrame(id);
      this.animationFrameIds.delete(el);
    }
  }
}<|MERGE_RESOLUTION|>--- conflicted
+++ resolved
@@ -134,13 +134,8 @@
         this.compass.newValue = heading;
         this.headingValue.set(heading.toString());
         if (this.rotatingDial()?.nativeElement) {
-<<<<<<< HEAD
-          animateRotation(this.rotatingDial().nativeElement, -this.compass.oldValue, -this.compass.newValue, this.ANIMATION_DURATION, undefined, this.animationFrameIds, [600, 620]);
+          animateRotation(this.rotatingDial().nativeElement, -this.compass.oldValue, -this.compass.newValue, this.ANIMATION_DURATION, undefined, this.animationFrameIds, undefined, this.ngZone, [600, 620]);
           this.updateLaylines();
-=======
-          animateRotation(this.rotatingDial().nativeElement, -this.compass.oldValue, -this.compass.newValue, this.ANIMATION_DURATION, undefined, this.animationFrameIds, undefined, this.ngZone);
-          this.updateCloseHauledLines();
->>>>>>> 161a6bb0
           this.updateWindSectors();
         }
       });
@@ -151,17 +146,10 @@
       if (tackAngle == null) return;
 
       untracked(() => {
-<<<<<<< HEAD
         this.tack.oldValue = this.tack.newValue;
         this.tack.newValue =  tackAngle - this.compass.newValue;
         if (this.tackIndicator()?.nativeElement) {
           animateRotation(this.tackIndicator().nativeElement, this.tack.oldValue, this.tack.newValue, this.ANIMATION_DURATION, undefined, this.animationFrameIds, [600, 620]);
-=======
-        this.cog.oldValue = this.cog.newValue;
-        this.cog.newValue =  cogAngle - this.compass.newValue;
-        if (this.cogIndicator()?.nativeElement) {
-          animateRotation(this.cogIndicator().nativeElement, this.cog.oldValue, this.cog.newValue, this.ANIMATION_DURATION, undefined, this.animationFrameIds, undefined, this.ngZone);
->>>>>>> 161a6bb0
         }
       });
     });
@@ -183,24 +171,7 @@
         this.wpt.oldValue = this.wpt.newValue;
         this.wpt.newValue = wptAngle;
         if (this.wptIndicator()?.nativeElement) {
-<<<<<<< HEAD
           animateRotation(this.wptIndicator().nativeElement, this.wpt.oldValue, this.wpt.newValue, this.ANIMATION_DURATION, undefined, this.animationFrameIds, [600, 620]);
-=======
-          animateRotation(this.wptIndicator().nativeElement, this.wpt.oldValue, this.wpt.newValue, this.ANIMATION_DURATION, undefined, this.animationFrameIds, undefined, this.ngZone);
-        }
-      });
-    });
-
-    effect(() => {
-      const appWindAngle = parseFloat(this.appWindAngle().toFixed(0));
-      if (appWindAngle == null) return;
-
-      untracked(() => {
-        this.awa.oldValue = this.awa.newValue;
-        this.awa.newValue = appWindAngle;
-        if (this.awaIndicator()?.nativeElement) {
-          animateRotation(this.awaIndicator().nativeElement, this.awa.oldValue, this.awa.newValue, this.ANIMATION_DURATION, undefined, this.animationFrameIds, undefined, this.ngZone);
->>>>>>> 161a6bb0
         }
       });
     });
@@ -214,13 +185,8 @@
         this.trueWindHeading = trueWindAngle;
         this.twa.newValue = this.addHeading(this.trueWindHeading, (this.compass.newValue * -1));
          if (this.twaIndicator()?.nativeElement) {
-<<<<<<< HEAD
-          animateRotation(this.twaIndicator().nativeElement, this.twa.oldValue, this.twa.newValue, this.ANIMATION_DURATION, undefined, this.animationFrameIds, [600, 620]);
+          animateRotation(this.twaIndicator().nativeElement, this.twa.oldValue, this.twa.newValue, this.ANIMATION_DURATION, undefined, this.animationFrameIds, [600, 620], undefined, this.ngZone);
           this.updateLaylines();
-=======
-          animateRotation(this.twaIndicator().nativeElement, this.twa.oldValue, this.twa.newValue, this.ANIMATION_DURATION, undefined, this.animationFrameIds, undefined, this.ngZone);
-          this.updateCloseHauledLines();
->>>>>>> 161a6bb0
         }
       });
     });
@@ -251,11 +217,7 @@
         this.set.oldValue = this.set.newValue;
         this.set.newValue =  driftSet;
         if (this.setIndicator()?.nativeElement) {
-<<<<<<< HEAD
-          animateRotation(this.setIndicator().nativeElement, this.set.oldValue, this.set.newValue, this.ANIMATION_DURATION, undefined, this.animationFrameIds, [600, 620]);
-=======
-          animateRotation(this.setIndicator().nativeElement, this.set.oldValue, this.set.newValue, this.ANIMATION_DURATION, undefined, this.animationFrameIds, undefined, this.ngZone);
->>>>>>> 161a6bb0
+          animateRotation(this.setIndicator().nativeElement, this.set.oldValue, this.set.newValue, this.ANIMATION_DURATION, undefined, this.animationFrameIds, [600, 620], undefined, this.ngZone);
         }
       });
     });
