import { IDatasetServiceDatasetConfig } from './../../core/services/data-set.service';
import { Component, ViewChild, OnInit, OnDestroy, ElementRef } from '@angular/core';
import { BaseWidgetComponent } from '../../base-widget/base-widget.component';
import { DatasetService, IDatasetServiceDatapoint, IDatasetServiceDataSourceInfo } from '../../core/services/data-set.service';
import { Subscription } from 'rxjs';

import { Chart, ChartConfiguration, ChartData, ChartType, TimeUnit } from 'chart.js';
import annotationPlugin from 'chartjs-plugin-annotation';
import 'chartjs-adapter-date-fns';
import ChartStreaming from '@robloche/chartjs-plugin-streaming';


interface IChartColors {
    valueLine: string,
    valueFill: string,
    averageLine: string,
    averageFill: string,
    averageChartLine: string,
    chartLabel: string,
    chartValue: string
}

interface IDataSetRow {
  x: number,
  y: number
}

@Component({
  selector: 'widget-data-chart',
  standalone: true,
  imports: [],
  templateUrl: './widget-data-chart.component.html',
  styleUrl: './widget-data-chart.component.scss'
})
export class WidgetDataChartComponent extends BaseWidgetComponent implements OnInit, OnDestroy {
  @ViewChild('widgetDataChart', {static: true, read: ElementRef}) widgetDataChart: ElementRef;
<<<<<<< HEAD
=======

>>>>>>> ad2c5a5f
  public lineChartData: ChartData <'line', {x: number, y: number} []> = {
    datasets: []
  };
  public lineChartOptions: ChartConfiguration['options'] = {
    parsing: false,
    datasets: {
      line: {
        pointRadius: 0, // disable for all `'line'` datasets
        pointHoverRadius: 0, // disable for all `'line'` datasets
        tension:  0.4,
      }
    },
    animations: {
      tension: {
        easing: "easeInOutCubic"
      }
    }
  }
  public lineChartType: ChartType = 'line';
  private chart;
  private dsServiceSub: Subscription = null;
  private datasetConfig: IDatasetServiceDatasetConfig = null;
  private dataSourceInfo: IDatasetServiceDataSourceInfo = null;

  constructor(private dsService: DatasetService) {
    super();

    this.defaultConfig = {
      displayName: 'Chart Label',
      filterSelfPaths: true,
      convertUnitTo: "unitless",
      datasetUUID: null,
      invertData: false,
      datasetAverageArray: 'sma',
      showAverageData: true,
      trackAgainstAverage: false,
      showDatasetMinimumValueLine: false,
      showDatasetMaximumValueLine: false,
      showDatasetAverageValueLine: true,
      showDatasetAngleAverageValueLine: false,
      showLabel: false,
      showTimeScale: false,
      startScaleAtZero: false,
      verticalGraph: false,
      showYScale: false,
      yScaleSuggestedMin: null,
      yScaleSuggestedMax: null,
      enableMinMaxScaleLimit: false,
      yScaleMin: null,
      yScaleMax: null,
      numDecimal: 1,
      textColor: 'primary',
    };

    Chart.register(annotationPlugin, ChartStreaming);
   }

  ngOnInit(): void {
    this.datasetConfig = this.dsService.getDatasetConfig(this.widgetProperties.config.datasetUUID);
    this.dataSourceInfo = this.dsService.getDataSourceInfo(this.widgetProperties.config.datasetUUID);
    this.validateConfig();


    if (this.datasetConfig) {
      this.setChartOptions();

      this.chart = new Chart(this.widgetDataChart.nativeElement.getContext('2d'), {
        type: this.lineChartType,
        data: this.lineChartData,
        options: this.lineChartOptions
      });

      this.startStreaming();
    }
  }

  private setChartOptions() {
    this.lineChartOptions.maintainAspectRatio = false;
    this.lineChartOptions.animation = false;

    this.lineChartData.datasets.push(
      {
        label: 'Value',
        data: [],
        order: this.widgetProperties.config.trackAgainstAverage ? 1 : 0,
        parsing: false,
        tension: 0,
        pointRadius: 0,
        pointHoverRadius: 0,
        pointHitRadius: 0,
        borderColor: this.getThemeColors().valueLine,
        borderWidth: this.widgetProperties.config.trackAgainstAverage ? 0 : 3,
        fill: this.widgetProperties.config.trackAgainstAverage ? true : false,
        backgroundColor: this.getThemeColors().valueFill,
      }
    );

    this.lineChartData.datasets.push(
      {
        label: 'Average',
        data: [],
        order: this.widgetProperties.config.trackAgainstAverage ? 0 : 1,
        parsing: false,
        tension: 0.4,
        pointRadius: 0,
        pointHoverRadius: 0,
        pointHitRadius: 0,
        borderColor: this.getThemeColors().averageLine,
        borderWidth: this.widgetProperties.config.trackAgainstAverage ? 3 : 0,
        fill: this.widgetProperties.config.trackAgainstAverage ? false : true,
        backgroundColor: this.getThemeColors().averageFill,
      }
    );

    this.lineChartOptions.scales = {
      x: {
        type: "realtime",
        display: this.widgetProperties.config.showTimeScale,
        title: {
          display: true,
          text: `Last ${this.datasetConfig.period} ${this.datasetConfig.timeScaleFormat}`,
          align: "center"
        },
        time: {
          unit: this.datasetConfig.timeScaleFormat as TimeUnit,
          minUnit: "second",
          round: "second",
          displayFormats: {
            hour: `k:mm\''`,
            minute: `mm\''`,
            second: `ss"`,
            millisecond: "SSS"
          }
        },
        ticks: {
          autoSkip: false,
          major: {
            enabled: true
          }
        },
        grid: {
          display: true
        }
      },
      y: {
        display: this.widgetProperties.config.showYScale,
        position: "right",
        suggestedMin: this.widgetProperties.config.enableMinMaxScaleLimit ? null : this.widgetProperties.config.yScaleSuggestedMin,
        suggestedMax: this.widgetProperties.config.enableMinMaxScaleLimit ? null : this.widgetProperties.config.yScaleSuggestedMax,
        min: this.widgetProperties.config.enableMinMaxScaleLimit ? this.widgetProperties.config.yScaleMin : null,
        max: this.widgetProperties.config.enableMinMaxScaleLimit ? this.widgetProperties.config.yScaleMax : null,
        beginAtZero: this.widgetProperties.config.startScaleAtZero,
        // grace: "5%",
        title: {
          display: false,
          text: "Value Axis",
          align: "center"
        },
        ticks: {
          maxTicksLimit: 8,
          precision: this.widgetProperties.config.numDecimal,
          major: {
            enabled: true,
          }
        },
        grid: {
          display: true,
        }
      }
    }

    this.lineChartOptions.plugins = {
      subtitle: {
        display: this.widgetProperties.config.showLabel,
        align: "start",
        padding: {
          top: -31,
          bottom: 4
        },
        text: `  ${this.widgetProperties.config.displayName}`,
        font: {
          size: 14,
        },
        color: this.getThemeColors().chartLabel
      },
      title: {
        display: true,
        align: "end",
        padding: {
          top: 6,
          bottom: 10
        },
        text: "",
        font: {
          size: 22,

        },
        color: this.getThemeColors().chartValue
      },
      annotation : {
        annotations: {
          minimumLine: {
            type: 'line',
            scaleID: 'y',
            display: this.widgetProperties.config.showDatasetMinimumValueLine,
            value: null,
            drawTime: 'afterDatasetsDraw',
            label: {
              display: true,
              position: "start",
              yAdjust: 12,
              padding: 4,
              color: 'rgba(255,255,255,0.6)',
              backgroundColor: 'rgba(63,63,63,0.0)'
            }
          },
          maximumLine: {
            type: 'line',
            scaleID: 'y',
            display: this.widgetProperties.config.showDatasetMaximumValueLine,
            value: null,
            drawTime: 'afterDatasetsDraw',
            label: {
              display: true,
              position: "start",
              yAdjust: -12,
              padding: 4,
              color:  'rgba(255,255,255,0.6)',
              backgroundColor: 'rgba(63,63,63,0.0)'
            }
          },
          averageLine: {
            type: 'line',
            scaleID: 'y',
            display: this.widgetProperties.config.showDatasetAverageValueLine,
            value: null,
            borderDash: [6, 6],
            borderColor: this.getThemeColors().averageChartLine,
            drawTime: 'afterDatasetsDraw',
            label: {
              display: true,
              position: "start",
              padding: 4,
              color: 'rgba(255,255,255,0.6)',
              backgroundColor: 'rgba(63,63,63,0.7)'
            }
          }
        }
      },
      legend: {
        display: false
      },
       streaming: {
        duration: this.dataSourceInfo.maxDataPoints * this.dataSourceInfo.sampleTime,
        delay: this.dataSourceInfo.sampleTime,
        frameRate: this.datasetConfig.timeScaleFormat  === "hour" ? 8 : this.datasetConfig.timeScaleFormat  === "minute" ? 15 : 30,
       }
    }
  }

  private getThemeColors(): IChartColors {
    const widgetColor = this.widgetProperties.config.textColor;
    const colors: IChartColors = {
      valueLine: null,
      valueFill: null,
      averageLine: null,
      averageFill: null,
      averageChartLine: null,
      chartLabel: null,
      chartValue: null
    };

    switch (widgetColor) {
      case "text":
        if (this.widgetProperties.config.trackAgainstAverage) {
          colors.valueLine = this.theme.textDark;
          colors.valueFill = this.theme.textDark.replace(/[\d\.]+\)$/g, '0.15)');
          colors.averageLine = this.theme.text;
          colors.averageFill = this.theme.text;
          colors.chartValue = colors.averageLine;
        } else {
          colors.valueLine = this.theme.text;
          colors.valueFill = this.theme.text;
          colors.averageLine = this.theme.textDark;
          colors.averageFill = this.theme.textDark.replace(/[\d\.]+\)$/g, '0.15)');
          colors.chartValue = this.theme.text;
        }
        colors.averageChartLine = this.theme.textDark;
        colors.chartLabel = this.theme.textDark;

        break;

      case "primary":
        if (this.widgetProperties.config.trackAgainstAverage) {
          colors.valueLine = this.theme.textPrimaryDark;
          colors.valueFill = this.theme.textPrimaryDark.replace(/[\d\.]+\)$/g, '0.25)');
          colors.averageLine = this.theme.textPrimaryLight;
          colors.averageFill = this.theme.textPrimaryLight;
          colors.chartValue = colors.averageLine;
        } else {
          colors.valueLine = this.theme.textPrimaryLight;
          colors.valueFill = this.theme.textPrimaryLight;
          colors.averageLine = this.theme.textPrimaryDark;
          colors.averageFill = this.theme.textPrimaryDark.replace(/[\d\.]+\)$/g, '0.25)');
          colors.chartValue = colors.valueFill;
        }
        colors.averageChartLine = this.theme.textDark;
        colors.chartLabel = this.theme.textDark;
        break;

      case "accent":
        if (this.widgetProperties.config.trackAgainstAverage) {
          colors.valueLine = this.theme.textAccentDark;
          colors.valueFill = this.theme.textAccentDark.replace(/[\d\.]+\)$/g, '0.25)');
          colors.averageLine = this.theme.textAccentLight;
          colors.averageFill = this.theme.textAccentLight;
          colors.chartValue = colors.averageLine;
        } else {
          colors.valueLine = this.theme.textAccentLight;
          colors.valueFill = this.theme.textAccentLight;
          colors.averageLine = this.theme.textAccentDark;
          colors.averageFill = this.theme.textAccentDark.replace(/[\d\.]+\)$/g, '0.25)');
          colors.chartValue = colors.valueFill;
        }
        colors.averageChartLine = this.theme.textDark;
        colors.chartLabel = this.theme.textDark;
        break;

      case "warn":
        if (this.widgetProperties.config.trackAgainstAverage) {
          colors.valueLine = this.theme.textWarnDark;
          colors.valueFill = this.theme.textWarnDark.replace(/[\d\.]+\)$/g, '0.25)');
          colors.averageLine = this.theme.textWarnLight;
          colors.averageFill = this.theme.textWarnLight;
          colors.chartValue = colors.averageLine;
        } else {
          colors.valueLine = this.theme.textWarnLight;
          colors.valueFill = this.theme.textWarnLight;
          colors.averageLine = this.theme.textWarnDark;
          colors.averageFill = this.theme.textWarnDark.replace(/[\d\.]+\)$/g, '0.25)');
          colors.chartValue = colors.valueFill;
        }
        colors.averageChartLine = this.theme.textDark;
        colors.chartLabel = this.theme.textDark;

        break;
    }
    return colors;
  }

  private getUnitsLabel(): string {
    let label: string = null;

    switch (this.widgetProperties.config.convertUnitTo) {

      case "percent":
      case "percentraw":
        label = "%";
        break;

      case "latitudeMin":
        label = "latitude in minutes";
        break;

      case "latitudeSec":
        label = "latitude in secondes";
        break;

      case "longitudeMin":
        label = "longitude in minutes";
        break;

      case "longitudeSec":
        label = "longitude in secondes";
        break;

      default:
        label = this.widgetProperties.config.convertUnitTo;
        break;
    }

    return label;
  }

  private startStreaming(): void {
    this.dsServiceSub = this.dsService.getDatasetObservable(this.widgetProperties.config.datasetUUID).subscribe(
      (dsPoint: IDatasetServiceDatapoint) => {

        this.chart.data.datasets[0].data.push(this.transformDatasetRow(dsPoint, 0));
        // Average dataset
        if (this.widgetProperties.config.showAverageData) {
          this.chart.data.datasets[1].data.push(this.transformDatasetRow(dsPoint, this.widgetProperties.config.datasetAverageArray));
        }

        let trackValue: number = this.widgetProperties.config.trackAgainstAverage ? dsPoint.data.sma : dsPoint.data.value;
        this.chart.options.plugins.title.text =  `${this.unitsService.convertUnit(this.widgetProperties.config.convertUnitTo, trackValue).toFixed(this.widgetProperties.config.numDecimal)} ${this.getUnitsLabel()} `;

        const lastAverage = this.unitsService.convertUnit(this.widgetProperties.config.convertUnitTo, dsPoint.data.lastAverage);
        const lastMinimum = this.unitsService.convertUnit(this.widgetProperties.config.convertUnitTo, dsPoint.data.lastMinimum);
        const lastMaximum = this.unitsService.convertUnit(this.widgetProperties.config.convertUnitTo, dsPoint.data.lastMaximum);

        if (this.chart.options.plugins.annotation.annotations.averageLine.value != lastAverage) {
          this.chart.options.plugins.annotation.annotations.averageLine.value = lastAverage;
          this.chart.options.plugins.annotation.annotations.averageLine.label.content = `${lastAverage.toFixed(this.widgetProperties.config.numDecimal)}`;
        }
        if (this.chart.options.plugins.annotation.annotations.minimumLine.value != lastMinimum) {
          this.chart.options.plugins.annotation.annotations.minimumLine.value = lastMinimum;
          this.chart.options.plugins.annotation.annotations.minimumLine.label.content = `${lastMinimum.toFixed(this.widgetProperties.config.numDecimal)}`;
        }
        if (this.chart.options.plugins.annotation.annotations.maximumLine.value != lastMaximum) {
          this.chart.options.plugins.annotation.annotations.maximumLine.value = lastMaximum;
          this.chart.options.plugins.annotation.annotations.maximumLine.label.content = `${lastMaximum.toFixed(this.widgetProperties.config.numDecimal)}`;
        }

        this.chart?.update('quiet');
      }
    );
  }

<<<<<<< HEAD
  private transformDatasetRow = (row: IDatasetServiceDatapoint, datasetType) => {
    const newRow: {x: number, y: number} = {x: row.timestamp, y: null};
=======
  private transformDatasetRow(row: IDatasetServiceDatapoint, datasetType): IDataSetRow  {
    const newRow: IDataSetRow = {x: row.timestamp, y: null};
>>>>>>> ad2c5a5f

    // Check if its a value or an average row
    if (datasetType === 0) {
      newRow.y = this.unitsService.convertUnit(this.widgetProperties.config.convertUnitTo, row.data.value);
    } else {
      switch (this.widgetProperties.config.datasetAverageArray) {
        case "sma":
          newRow.y = this.unitsService.convertUnit(this.widgetProperties.config.convertUnitTo, row.data.sma);
          break;
        case "ema":
          newRow.y = this.unitsService.convertUnit(this.widgetProperties.config.convertUnitTo, row.data.ema);
          break;

        case "dema":
          newRow.y = this.unitsService.convertUnit(this.widgetProperties.config.convertUnitTo, row.data.doubleEma);
          break;

        case "avg":
          newRow.y = this.unitsService.convertUnit(this.widgetProperties.config.convertUnitTo, row.data.lastAverage);
          break;
      }
    }
    return newRow;
  };

  ngOnDestroy(): void {
    this.dsServiceSub?.unsubscribe();
    // we need to destroy when moving Pages to remove Chart Objects
    this.chart?.destroy();
  }
}<|MERGE_RESOLUTION|>--- conflicted
+++ resolved
@@ -34,10 +34,7 @@
 })
 export class WidgetDataChartComponent extends BaseWidgetComponent implements OnInit, OnDestroy {
   @ViewChild('widgetDataChart', {static: true, read: ElementRef}) widgetDataChart: ElementRef;
-<<<<<<< HEAD
-=======
-
->>>>>>> ad2c5a5f
+
   public lineChartData: ChartData <'line', {x: number, y: number} []> = {
     datasets: []
   };
@@ -457,13 +454,8 @@
     );
   }
 
-<<<<<<< HEAD
-  private transformDatasetRow = (row: IDatasetServiceDatapoint, datasetType) => {
-    const newRow: {x: number, y: number} = {x: row.timestamp, y: null};
-=======
   private transformDatasetRow(row: IDatasetServiceDatapoint, datasetType): IDataSetRow  {
     const newRow: IDataSetRow = {x: row.timestamp, y: null};
->>>>>>> ad2c5a5f
 
     // Check if its a value or an average row
     if (datasetType === 0) {
