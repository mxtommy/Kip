--- conflicted
+++ resolved
@@ -150,11 +150,7 @@
     this.observeMetaStream();
 
     this.metaSub = this.zones$.subscribe(zones => {
-<<<<<<< HEAD
-      if (zones && zones.length > 0) {
-=======
-      if (zones && zones.length > 0 && ["capacity", "measuring"].includes(this.widgetProperties.config.gauge.subType)) {
->>>>>>> 30e01828
+      if (zones && zones.length > 0 && this.widgetProperties.config.gauge.subType == "measuring") {
         this.setHighlights(zones);
       }
     });
