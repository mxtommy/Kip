import { Component, OnInit, OnDestroy, inject, AfterViewInit, effect, Signal, model } from '@angular/core';
import { Subscription } from 'rxjs';
import { AuthenticationService } from './core/services/authentication.service';
import { AppSettingsService } from './core/services/app-settings.service';
import { SignalKDeltaService } from './core/services/signalk-delta.service';
import { ConnectionStateMachine, IConnectionStatus } from './core/services/connection-state-machine.service';
import { AppService } from './core/services/app-service';
import { Howl } from 'howler';
import { MatSnackBar } from '@angular/material/snack-bar';
import { MatMenuModule } from '@angular/material/menu';
import { MatButtonModule } from '@angular/material/button';
import { MenuNotificationsComponent } from './core/components/menu-notifications/menu-notifications.component';
import { RouterModule } from '@angular/router';
import { MatIconModule } from '@angular/material/icon';
import { MatSidenavModule } from '@angular/material/sidenav';
import { MenuActionsComponent } from './core/components/menu-actions/menu-actions.component';
import { DashboardService } from './core/services/dashboard.service';
import { uiEventService } from './core/services/uiEvent.service';
import { DialogService } from './core/services/dialog.service';
import { toSignal } from '@angular/core/rxjs-interop';
import { BreakpointObserver, Breakpoints, BreakpointState } from '@angular/cdk/layout';
import { DatasetService } from './core/services/data-set.service';


@Component({
    selector: 'app-root',
    templateUrl: './app.component.html',
    styleUrls: ['./app.component.scss'],
    imports: [ MenuNotificationsComponent, MenuActionsComponent, MatButtonModule, MatMenuModule, MatIconModule, RouterModule, MatSidenavModule ]
})
export class AppComponent implements OnInit, AfterViewInit, OnDestroy {
<<<<<<< HEAD
  private _snackBar = inject(MatSnackBar);
  private _deltaService = inject(SignalKDeltaService);
  private _connectionStateMachine = inject(ConnectionStateMachine);
  private _app = inject(AppService);
  private _dashboard = inject(DashboardService);
  private _uiEvent = inject(uiEventService);
  private _dialog = inject(DialogService);
  public appSettingsService = inject(AppSettingsService);
  public authenticationService = inject(AuthenticationService);
  private readonly _dataSet = inject(DatasetService);
  private _responsive = inject(BreakpointObserver);
  public openSidenavEvent: EventEmitter<void> = new EventEmitter<void>();

  protected actionsSidenav = viewChild<MatSidenav>('actionsSidenav');
  protected actionsSidenavOpen = model<boolean>(false);
=======
  private readonly _snackBar = inject(MatSnackBar);
  private readonly _deltaService = inject(SignalKDeltaService); // Loading of SignalKDeltaService to start collecting deltas
  private readonly _connectionStateMachine = inject(ConnectionStateMachine);
  private readonly _app = inject(AppService);
  private readonly _dashboard = inject(DashboardService);
  private readonly _uiEvent = inject(uiEventService);
  private readonly _dialog = inject(DialogService);
  public readonly appSettingsService = inject(AppSettingsService);
  public readonly authenticationService = inject(AuthenticationService);
  private readonly _dataSet = inject(DatasetService); // Early loading of DatasetService
  private readonly _responsive = inject(BreakpointObserver);


  protected actionsSidenavOpened = model<boolean>(false);
>>>>>>> efcf695d
  protected notificationsSidenavOpened = model<boolean>(false);
  protected isPhonePortrait: Signal<BreakpointState>;
  protected notificationsVisibility = 'hidden';


  protected themeName: string;
  private themeNameSub: Subscription;
  private appNotificationSub: Subscription;
  private connectionStatusSub: Subscription;

  constructor() {
    effect(() => {
      if (this.appSettingsService.configUpgrade()) {
        this._dialog.openFrameDialog({
          title: 'Configuration Upgrade',
          component: 'upgrade-config',
        }, true).subscribe(data => {
          if (!data) {return} //clicked cancel
        });
      }
    });

    this.isPhonePortrait = toSignal(this._responsive.observe(Breakpoints.HandsetPortrait));
  }

  ngOnInit() {
    // Connection Status Notification sub
    this.connectionStatusSub = this._connectionStateMachine.status$.subscribe((status: IConnectionStatus) => {
      this.displayConnectionsStatusNotification(status);
      }
    );

    // Snackbar Notifications sub
    this.appNotificationSub = this._app.getSnackbarAppNotifications().subscribe(appNotification => {
        this._snackBar.open(appNotification.message, 'dismiss', {
          duration: appNotification.duration,
          verticalPosition: 'top'
        });

        if (!this.appSettingsService.getNotificationConfig().sound.disableSound && !appNotification.silent) {
          let sound = new Howl({
            src: ['assets/notification.mp3'],
            autoplay: true,
            preload: true,
            loop: false,
            volume: 0.3,
            onend: function() {
              // console.log('Finished!');
              // sound.unload();
              sound = undefined;
            },
            onloaderror: function() {
              console.log("snackbar: player onload error");
              sound.unload();
              sound = undefined;
            },
            onplayerror: function() {
              console.log("snackbar: player locked");
              this.howlPlayer.once('unlock', function() {
                this.howlPlayer.play();
                this.howlPlayer.unload();
                this.howlPlayer = undefined;
              });
              sound.unload();
              sound = undefined;
            }
          });
          sound.play();
          Howler.autoUnlock = true;
          Howler.autoSuspend = false;
        }
      }
    );

    // Add event listeners for swipe gestures
    this._uiEvent.addGestureListeners(
      this.onSwipeLeft.bind(this),
      this.onSwipeRight.bind(this)
    );
  }

  ngAfterViewInit(): void {
    this._uiEvent.addHotkeyListener(
      (key, event) => this.handleKeyDown(key, event),
      { ctrlKey: true, keys: ['arrowright', 'arrowleft'] } // Filter for arrow keys with Ctrl
    );
  }

  private handleKeyDown(key: string, event: KeyboardEvent): void {
    if (key === 'arrowright') {
      this.onSwipeRight(event);
    } else if (key === 'arrowleft') {
      this.onSwipeLeft(event);
    } else if (key === 'escape') {
      this.backdropClicked();
    }
  }

  protected escapeKeyPressed(key: string): void {
    key= key.toLocaleLowerCase();
    if (key === 'escape') {
      this.backdropClicked();
    }
  }

  private displayConnectionsStatusNotification(connectionStatus: IConnectionStatus) {
    const message = connectionStatus.message;

    // Use legacy operation codes for compatibility
    switch (connectionStatus.operation) {
      case 0: // not connected
        this._app.sendSnackbarNotification(message, 5000, true);
        break;

      case 1: // connecting
        this._app.sendSnackbarNotification(message, 5000, true); // Increased from 2000 to see it longer
       break;

      case 2: // connected
        this._app.sendSnackbarNotification(message, 2000, false);
        break;

      case 3: // connection error/retrying
        this._app.sendSnackbarNotification(message, 5000, false); // Changed from 0 (indefinite) to 5000 to avoid blocking
        break;

      case 4: // resetting
        this._app.sendSnackbarNotification(message, 3000, true);
        break;

      case 5: // permanent failure
        this._app.sendSnackbarNotification(message, 0, false);
        break;

      default:
        console.error(`[AppComponent] Unknown operation code: ${connectionStatus.operation} for state: ${connectionStatus.state}`);
        this._app.sendSnackbarNotification(`Unknown connection status: ${connectionStatus.state}`, 0, false);
        break;
    }
  }

  protected onSwipeRight(e: Event): void {
    if (this._dashboard.isDashboardStatic() && !this._uiEvent.isDragging()) {
      e.preventDefault();
      if (this.isPhonePortrait().matches) {
        this.actionsSidenavOpened.set(false);
        this.notificationsSidenavOpened.set(true);
      } else {
        this.actionsSidenavOpened.set(false);
        this.notificationsSidenavOpened.update(opened => !opened);
      }
    }
  }

  protected backdropClicked(): void {
    this.notificationsSidenavOpened.update(opened => opened ? !opened : false);
    this.actionsSidenavOpened.update(opened => opened ? !opened : false);
  }

  protected onSwipeLeft(e: Event): void {
    if (this._dashboard.isDashboardStatic() && !this._uiEvent.isDragging()) {
      e.preventDefault();
      if (this.isPhonePortrait().matches) {
        this.notificationsSidenavOpened.set(false);
        this.actionsSidenavOpened.set(true);
      } else {
        this.notificationsSidenavOpened.set(false);
        this.actionsSidenavOpened.update(opened => !opened);
      }
    }
  }

  ngOnDestroy() {
    this.themeNameSub.unsubscribe();
    this.appNotificationSub.unsubscribe();
    this.connectionStatusSub.unsubscribe();
    this._uiEvent.removeGestureListeners(
      this.onSwipeLeft.bind(this),
      this.onSwipeRight.bind(this)
    );
    this._uiEvent.removeHotkeyListener(this.handleKeyDown.bind(this));
  }
}<|MERGE_RESOLUTION|>--- conflicted
+++ resolved
@@ -29,23 +29,6 @@
     imports: [ MenuNotificationsComponent, MenuActionsComponent, MatButtonModule, MatMenuModule, MatIconModule, RouterModule, MatSidenavModule ]
 })
 export class AppComponent implements OnInit, AfterViewInit, OnDestroy {
-<<<<<<< HEAD
-  private _snackBar = inject(MatSnackBar);
-  private _deltaService = inject(SignalKDeltaService);
-  private _connectionStateMachine = inject(ConnectionStateMachine);
-  private _app = inject(AppService);
-  private _dashboard = inject(DashboardService);
-  private _uiEvent = inject(uiEventService);
-  private _dialog = inject(DialogService);
-  public appSettingsService = inject(AppSettingsService);
-  public authenticationService = inject(AuthenticationService);
-  private readonly _dataSet = inject(DatasetService);
-  private _responsive = inject(BreakpointObserver);
-  public openSidenavEvent: EventEmitter<void> = new EventEmitter<void>();
-
-  protected actionsSidenav = viewChild<MatSidenav>('actionsSidenav');
-  protected actionsSidenavOpen = model<boolean>(false);
-=======
   private readonly _snackBar = inject(MatSnackBar);
   private readonly _deltaService = inject(SignalKDeltaService); // Loading of SignalKDeltaService to start collecting deltas
   private readonly _connectionStateMachine = inject(ConnectionStateMachine);
@@ -60,7 +43,6 @@
 
 
   protected actionsSidenavOpened = model<boolean>(false);
->>>>>>> efcf695d
   protected notificationsSidenavOpened = model<boolean>(false);
   protected isPhonePortrait: Signal<BreakpointState>;
   protected notificationsVisibility = 'hidden';
