import { Component, OnInit, OnDestroy, OnChanges, SimpleChanges, Input } from '@angular/core';
import { Subscription } from 'rxjs/Subscription';
import { ISplitSet, LayoutSplitsService } from '../layout-splits.service';

@Component({
  selector: 'layout-split',
  templateUrl: './layout-split.component.html',
  styleUrls: ['./layout-split.component.css', './layout-split.component.scss']
})
export class LayoutSplitComponent implements OnInit, OnDestroy, OnChanges {

  @Input('unlockStatus') unlockStatus: boolean;
  @Input('splitUUID') splitUUID: string;
  
  splitSet: ISplitSet;
  splitSetSub: Subscription;

  constructor(
    private LayoutSplitsService: LayoutSplitsService) { }

  ngOnInit() {
    this.splitSetSub = this.LayoutSplitsService.getSplitObs(this.splitUUID).subscribe(
      splitSet => {
        this.splitSet = splitSet;
       }
    );
   
  }

  ngOnDestroy() {
    this.splitSetSub.unsubscribe();
  }

  ngOnChanges(changes: SimpleChanges) {
    
    if (changes.splitUUID) {
      if (! changes.splitUUID.firstChange) {
        this.ngOnDestroy();
        this.ngOnInit();
        
      }
    }
  }

  onDragEnd(sizesArray: {gutterNum: number, sizes: Array<number>}) {
<<<<<<< HEAD
    this.LayoutSplitsService.updateSplitSizes(this.splitSet.uuid, sizesArray.sizes);
=======
     this.LayoutSplitsService.updateSplitSizes(this.splitSet.uuid, sizesArray.sizes);
>>>>>>> 24620955
  }

  splitArea(areaUUID: string, direction: string) {
    this.LayoutSplitsService.splitArea(this.splitSet.uuid,areaUUID, direction);
  }
 
 
  deleteArea(areaUUID) {
    this.LayoutSplitsService.deleteArea(this.splitSet.uuid, areaUUID);
  }


}<|MERGE_RESOLUTION|>--- conflicted
+++ resolved
@@ -43,11 +43,7 @@
   }
 
   onDragEnd(sizesArray: {gutterNum: number, sizes: Array<number>}) {
-<<<<<<< HEAD
-    this.LayoutSplitsService.updateSplitSizes(this.splitSet.uuid, sizesArray.sizes);
-=======
      this.LayoutSplitsService.updateSplitSizes(this.splitSet.uuid, sizesArray.sizes);
->>>>>>> 24620955
   }
 
   splitArea(areaUUID: string, direction: string) {
