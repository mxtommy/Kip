<div [class]="themeClass">
  <div class="mainContainer app-defaults" >
    <div class="mainWindow">
        <router-outlet></router-outlet>
    </div>
    <div class="menuBar">
      <div class="menuBarContainer theme-menu">
        <div class="menuBarButtonGroups">
          <app-alarm-menu></app-alarm-menu>
        </div>
        <div class="menuBarButtonGroups">
          <button color="accent"mat-flat-button class="menuBarNavButtons" (click)="pageDown()">
            <i class="fa fa-chevron-left fa-2x" aria-hidden="true"></i>
          </button>
        </div>
        <div class="menuBarButtonGroups">
          <button color="accent" mat-flat-button class="menuBarNavButtons" (click)="pageUp()">
            <i class="fa fa-chevron-right fa-2x" aria-hidden="true"></i>
          </button>
        </div>
<<<<<<< HEAD
        <div class="menuBarButtonGroups">
            <button color="accent" mat-flat-button class="menuBarSettingsButton" [matMenuTriggerFor]="settingsMenu" >
              <i class="fa fa-bars fa-2x" aria-hidden="true"></i>
            </button>
            <mat-menu #settingsMenu="matMenu">
              <button mat-menu-item routerLink="/settings">
                <span><i class="fa fa-cog" aria-hidden="true"></i> Configuration</span>
              </button>
              <button color="accent" mat-menu-item [matMenuTriggerFor]="themeMenu2" >
                <span><i class="fa fa-paint-brush"></i> Themes</span>
              </button>
              <button mat-menu-item [disabled]="!unlockStatus" (click)="newPage()">
                <span><i class="fa fa-plus-square" aria-hidden="true"></i> Add Page</span>
              </button>
              <button mat-menu-item (click)="unlockPage()">
                <span *ngIf="!unlockStatus"><i class="fa fa-unlock" aria-hidden="true"></i> Unlock</span>
                <span *ngIf="unlockStatus"><i class="fa fa-lock" aria-hidden="true"></i> Lock</span>
              </button>
              <button mat-menu-item (click)="toggleFullScreen()">
                <span *ngIf="!fullscreenStatus"><i class="fa fa-window-maximize" aria-hidden="true"></i> Fullscreen</span>
                <span *ngIf="fullscreenStatus"><i class="fa fa-window-restore" aria-hidden="true"></i> Exit Fullscreen</span>
              </button>
            </mat-menu>
            <mat-menu #themeMenu2="matMenu">
              <button mat-menu-item (click)="setTheme('default-light')">Default</button>
              <button mat-menu-item (click)="setTheme('signalk-light')">Signal K</button>
              <button mat-menu-item (click)="setTheme('high-contrast-light')">High Contrast</button>
              <button mat-menu-item (click)="setTheme('night-dark')">Night (red)</button>
              <button mat-menu-item (click)="setTheme('platypus-light')">Platypus</button>
              <button mat-menu-item (click)="setTheme('darkBlue-dark')">Dark Blue</button>
              <button mat-menu-item (click)="setTheme('modern-dark')">Modern Dark</button>
              <button mat-menu-item (click)="setTheme('black-dark')">Black</button>
          </mat-menu>
=======
        <div class="menuBar">
            <div class="menuBarContainer theme-menu">

                <div class="menuBarButtonGroup">
                    <button color="accent" mat-raised-button [matMenuTriggerFor]="themeMenu" >
                            <span class="fa fa-lg fa-paint-brush"></span>
                    </button>
                    <mat-menu #themeMenu="matMenu">
                        <button mat-menu-item (click)="setTheme('default-light')">Default</button>
                        <button mat-menu-item (click)="setTheme('signalk')">Signal K</button>
                        <button mat-menu-item (click)="setTheme('high-contrast-light')">High Contrast</button>
                        <button mat-menu-item (click)="setTheme('night-dark')">Night (red)</button>
                        <button mat-menu-item (click)="setTheme('platypus-light')">Platypus</button>
                        <button mat-menu-item (click)="setTheme('darkBlue')">DarkBlue</button>
                        <button mat-menu-item (click)="setTheme('modern-dark')">Modern</button>
                    </mat-menu>
                </div>

                <div class="menuBarButtonGroup">
                    <button color="accent" mat-raised-button (click)="pageDown()">
                        <span class="fa fa-lg fa-chevron-left"></span>
                    </button>
                    
                    <app-alarm-menu></app-alarm-menu>

                    <button color="accent" mat-raised-button (click)="pageUp()">
                        <span class="fa fa-lg fa-chevron-right"></span>
                    </button>
                </div>

                <div class="menuBarButtonGroup">
                    <button color="accent" mat-raised-button [matMenuTriggerFor]="settingsMenu" >
                            <span class="fa fa-lg fa-cog"></span>
                    </button>
                    <mat-menu #settingsMenu="matMenu">
                        <button mat-menu-item (click)="unlockPage()">
                            <span *ngIf="!unlockStatus"><i class="fa fa-unlock" aria-hidden="true"></i> Unlock</span>
                            <span *ngIf="unlockStatus"><i class="fa fa-lock" aria-hidden="true"></i> Lock</span>
                        </button>
                        <button mat-menu-item (click)="toggleFullScreen()">
                            <span *ngIf="!fullscreenStatus"><i class="fa fa-window-maximize" aria-hidden="true"></i> Fullscreen</span>
                            <span *ngIf="fullscreenStatus"><i class="fa fa-window-restore" aria-hidden="true"></i> Exit Fullscreen</span>
                        </button>
                        <button mat-menu-item [disabled]="!unlockStatus" (click)="newPage()">
                            <span><i class="fa fa-plus-square" aria-hidden="true"></i> New Page</span></button>
                        <button mat-menu-item routerLink="/settings">
                            <span><i class="fa fa-cog" aria-hidden="true"></i> App Settings</span></button>
                    </mat-menu>
                </div>

            </div>
>>>>>>> 2c783c6c
        </div>
      </div>
    </div>
  </div>
</div><|MERGE_RESOLUTION|>--- conflicted
+++ resolved
@@ -18,7 +18,6 @@
             <i class="fa fa-chevron-right fa-2x" aria-hidden="true"></i>
           </button>
         </div>
-<<<<<<< HEAD
         <div class="menuBarButtonGroups">
             <button color="accent" mat-flat-button class="menuBarSettingsButton" [matMenuTriggerFor]="settingsMenu" >
               <i class="fa fa-bars fa-2x" aria-hidden="true"></i>
@@ -52,59 +51,7 @@
               <button mat-menu-item (click)="setTheme('modern-dark')">Modern Dark</button>
               <button mat-menu-item (click)="setTheme('black-dark')">Black</button>
           </mat-menu>
-=======
-        <div class="menuBar">
-            <div class="menuBarContainer theme-menu">
 
-                <div class="menuBarButtonGroup">
-                    <button color="accent" mat-raised-button [matMenuTriggerFor]="themeMenu" >
-                            <span class="fa fa-lg fa-paint-brush"></span>
-                    </button>
-                    <mat-menu #themeMenu="matMenu">
-                        <button mat-menu-item (click)="setTheme('default-light')">Default</button>
-                        <button mat-menu-item (click)="setTheme('signalk')">Signal K</button>
-                        <button mat-menu-item (click)="setTheme('high-contrast-light')">High Contrast</button>
-                        <button mat-menu-item (click)="setTheme('night-dark')">Night (red)</button>
-                        <button mat-menu-item (click)="setTheme('platypus-light')">Platypus</button>
-                        <button mat-menu-item (click)="setTheme('darkBlue')">DarkBlue</button>
-                        <button mat-menu-item (click)="setTheme('modern-dark')">Modern</button>
-                    </mat-menu>
-                </div>
-
-                <div class="menuBarButtonGroup">
-                    <button color="accent" mat-raised-button (click)="pageDown()">
-                        <span class="fa fa-lg fa-chevron-left"></span>
-                    </button>
-                    
-                    <app-alarm-menu></app-alarm-menu>
-
-                    <button color="accent" mat-raised-button (click)="pageUp()">
-                        <span class="fa fa-lg fa-chevron-right"></span>
-                    </button>
-                </div>
-
-                <div class="menuBarButtonGroup">
-                    <button color="accent" mat-raised-button [matMenuTriggerFor]="settingsMenu" >
-                            <span class="fa fa-lg fa-cog"></span>
-                    </button>
-                    <mat-menu #settingsMenu="matMenu">
-                        <button mat-menu-item (click)="unlockPage()">
-                            <span *ngIf="!unlockStatus"><i class="fa fa-unlock" aria-hidden="true"></i> Unlock</span>
-                            <span *ngIf="unlockStatus"><i class="fa fa-lock" aria-hidden="true"></i> Lock</span>
-                        </button>
-                        <button mat-menu-item (click)="toggleFullScreen()">
-                            <span *ngIf="!fullscreenStatus"><i class="fa fa-window-maximize" aria-hidden="true"></i> Fullscreen</span>
-                            <span *ngIf="fullscreenStatus"><i class="fa fa-window-restore" aria-hidden="true"></i> Exit Fullscreen</span>
-                        </button>
-                        <button mat-menu-item [disabled]="!unlockStatus" (click)="newPage()">
-                            <span><i class="fa fa-plus-square" aria-hidden="true"></i> New Page</span></button>
-                        <button mat-menu-item routerLink="/settings">
-                            <span><i class="fa fa-cog" aria-hidden="true"></i> App Settings</span></button>
-                    </mat-menu>
-                </div>
-
-            </div>
->>>>>>> 2c783c6c
         </div>
       </div>
     </div>
