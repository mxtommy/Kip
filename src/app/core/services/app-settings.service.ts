--- conflicted
+++ resolved
@@ -191,14 +191,7 @@
           baseUnit: null,
           timeScaleFormat: 'second',
           period: oldDS.dataPoints,
-<<<<<<< HEAD
-          label: `${oldDS.path}, Source: ${oldDS.signalKSource}, Scale: second, Period: ${oldDS.dataPoints}`
-=======
-          maxDataPoints: null,
-          sampleTime: null,
-          smoothingPeriod: null,
           label: `${oldDS.path}, Source: ${oldDS.signalKSource}, Scale: Needs upgrade, Period: ${oldDS.dataPoints}`
->>>>>>> ad2c5a5f
         };
 
         upgradedAppConfig.dataSets.push(upgradedDS);
