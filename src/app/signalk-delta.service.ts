--- conflicted
+++ resolved
@@ -1,10 +1,4 @@
 import { Injectable } from '@angular/core';
-<<<<<<< HEAD
-import { Observable ,  Subject } from 'rxjs';
-import { SignalKService } from './signalk.service';
-import { IDeltaMessage } from './signalk-interfaces';
-import { NotificationsService } from './notifications.service';
-=======
 import { Observable , Subject, Subscription, timer } from 'rxjs';
 import { tap, retryWhen, delayWhen } from 'rxjs/operators';
 
@@ -13,7 +7,6 @@
 import { IDeltaMessage } from './signalk-interfaces';
 import { NotificationsService } from './notifications.service';
 
->>>>>>> 1f638781
 
 @Injectable({
     providedIn: 'root'
