--- conflicted
+++ resolved
@@ -135,7 +135,6 @@
                   [dateTimezone]="dateTimezoneToControl">
                 </display-datetime-options>
               }
-<<<<<<< HEAD
               <!-- sail gauge stuff -->
               @if ((widgetConfig.laylineEnable !== undefined)) {
                 <mat-checkbox class="fields"
@@ -148,115 +147,6 @@
                 <mat-form-field>
                   <mat-label>Vessel Close-hauled Angle</mat-label>
                   <input type="number" min="10" max="90" matInput placeholder="Select angle..." name="laylineAngle" formControlName="laylineAngle">
-=======
-              <!-- Autopilot gauge stuff -->
-            @if ((widgetConfig.headingDirectionTrue !== undefined)) {
-              <mat-checkbox
-                name="headingDirectionTrue"
-                formControlName="headingDirectionTrue">
-                Display True Heading
-              </mat-checkbox>
-            }
-            @if ((widgetConfig.invertRudder !== undefined)) {
-              <mat-checkbox class="options-grid-span2"
-                name="invertRudder"
-                formControlName="invertRudder">
-                Invert Rudder Angle
-              </mat-checkbox>
-            }
-            <!-- sail gauge stuff -->
-            @if ((widgetConfig.laylineEnable !== undefined)) {
-              <mat-checkbox class="fields"
-                name="laylineEnable"
-                formControlName="laylineEnable">
-                Show Close-hauled Lines
-              </mat-checkbox>
-            }
-            @if ((widgetConfig.laylineEnable !== undefined)) {
-              <mat-form-field>
-                <mat-label>Vessel Close-hauled Angle</mat-label>
-                <input type="number" min="10" max="90" matInput placeholder="Select angle..." name="laylineAngle" formControlName="laylineAngle">
-              </mat-form-field>
-            }
-            @if ((widgetConfig.windSectorEnable !== undefined)) {
-              <mat-checkbox name="windSectorEnable" formControlName="windSectorEnable">
-                Show Wind Sectors
-              </mat-checkbox>
-            }
-            @if ((widgetConfig.windSectorEnable !== undefined)) {
-              <mat-form-field>
-                <mat-label>Wind Sector Duration</mat-label>
-                <input type="number" min="1" max="90" matInput placeholder="Select or enter duration..." name="windSectorWindowSeconds"  formControlName="windSectorWindowSeconds">
-              </mat-form-field>
-            }
-            @if ((widgetConfig.awsEnable !== undefined)) {
-              <mat-checkbox class="options-grid-span2" name="awsEnable" formControlName="awsEnable" (change)="setPaths()">
-                Show Apparent Wind Speed Value
-              </mat-checkbox>
-            }
-            @if ((widgetConfig.twsEnable !== undefined)) {
-              <mat-checkbox class="options-grid-span2" name="twsEnable" formControlName="twsEnable" (change)="setPaths()">
-                Show True Wind Speed Value
-              </mat-checkbox>
-            }
-            @if ((widgetConfig.courseOverGroundEnable !== undefined)) {
-              <mat-checkbox class="options-grid-span2" name="courseOverGroundEnable" formControlName="courseOverGroundEnable" (change)="setPaths()">
-                Show Course Over Ground
-              </mat-checkbox>
-            }
-            @if ((widgetConfig.waypointEnable !== undefined)) {
-              <mat-checkbox class="options-grid-span2" name="waypointEnable" formControlName="waypointEnable" (change)="setPaths()">
-                Show Next Waypoint
-              </mat-checkbox>
-            }
-            @if ((widgetConfig.driftEnable !== undefined)) {
-              <mat-checkbox class="options-grid-span2" name="driftEnable" formControlName="driftEnable" (change)="setPaths()">
-                Show Drift
-              </mat-checkbox>
-            }
-            @if ((widgetConfig.minValue !== undefined) && !formMaster.get('displayScale')) {
-              <mat-form-field>
-                <mat-label>Minimum Value</mat-label>
-                <input matInput type="number"
-                  name="minValue"
-                  formControlName="minValue"
-                  placeholder="Enter or select number...">
-              </mat-form-field>
-            }
-            @if ((widgetConfig.maxValue !== undefined) && !formMaster.get('displayScale')) {
-              <mat-form-field>
-                <mat-label>Maximum Value</mat-label>
-                <input matInput type="number"
-                  name="maxValue"
-                  formControlName="maxValue"
-                  placeholder="Enter or select number...">
-              </mat-form-field>
-            }
-            @if ((widgetConfig.ignoreZones !== undefined)) {
-              <mat-checkbox
-                name="ignoreZones"
-                formControlName="ignoreZones">
-                Ignore Zones configuration
-              </mat-checkbox>
-            }
-            @if ( (widgetConfig.gauge?.type === 'ngRadial' && ['measuring','capacity'].includes(formMaster.value.gauge.subType)) || widgetConfig.gauge?.type === 'ngLinear') {
-              <mat-form-field formGroupName="gauge">
-                <mat-label>Highlights Width</mat-label>
-                <input type="number" min="0" max="25" matInput placeholder="Enter or select number..." name="highlightsWidth" formControlName="highlightsWidth" required>
-              </mat-form-field>
-            }
-            @if (widgetConfig.gauge?.type === 'ngRadial') {
-              @if (['marineCompass','baseplateCompass'].indexOf(formMaster.value.gauge.subType) > -1) {
-                <mat-form-field class="options-grid-span2" formGroupName="gauge">
-                  <mat-label>Rotation Element</mat-label>
-                  <mat-select
-                    placeholder="Select Gauge Type..."
-                    formControlName="subType"
-                    name="subType">
-                    <mat-option value="marineCompass">Dial (Marine Compass)</mat-option>
-                    <mat-option value="baseplateCompass">Needle (Base plate compass)</mat-option>
-                  </mat-select>
->>>>>>> fe57358e
                 </mat-form-field>
               }
               @if ((widgetConfig.windSectorEnable !== undefined)) {
