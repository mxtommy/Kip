<form (ngSubmit)="submitConfig()" [formGroup]="formMaster">
  <h6 mat-dialog-title>{{ titleDialog }}</h6>
  <mat-dialog-content class="widget-config-dialog-content">
    <mat-tab-group class="tab-group-content">
      <mat-tab label="Display">
        @if ((widgetConfig?.datasetUUID !== undefined)) {
        <config-display-chart-options
          class="tab-content"
          [displayName]="displayNameToControl"
          [datasetUUID]="datasetUUIDToControl"
          [convertUnitTo]="convertUnitToControl"
          [showAverageData]="showAverageDataToControl"
          [trackAgainstAverage]="trackAgainstAverageToControl"
          [datasetAverageArray]="datasetAverageArrayToControl"
          [showDatasetMinimumValueLine]="showDatasetMinimumValueLineToControl"
          [showDatasetMaximumValueLine]="showDatasetMaximumValueLineToControl"
          [showDatasetAverageValueLine]="showDatasetAverageValueLineToControl"
          [showDatasetAngleAverageValueLine]="showDatasetAngleAverageValueLineToControl"
          [startScaleAtZero]="startScaleAtZeroToControl"
          [showLabel]="showLabelToControl"
          [showTimeScale]="showTimeScaleToControl"
          [showYScale]="showYScaleToControl"
          [yScaleSuggestedMin]="yScaleSuggestedMinToControl"
          [yScaleSuggestedMax]="yScaleSuggestedMaxToControl"
          [enableMinMaxScaleLimit]="enableMinMaxScaleLimitToControl"
          [yScaleMin]="yScaleMinToControl"
          [yScaleMax]="yScaleMaxToControl"
          [numDecimal]="numDecimalToControl"
          [verticalChart]="verticalChartToControl"
          [inverseYAxis]="inverseYAxisToControl"
          [color]="colorToControl"
        />
        } @else if (widgetConfig?.autopilot) {
        <select-autopilot formGroupName="autopilot" class="tab-content" />
        } @else {
        <div class="display-content tab-content">
          <div class="widget-options-grid">
            @if ((widgetConfig?.widgetUrl !== undefined)) {
            <mat-form-field class="options-grid-span2">
              <mat-label>URL</mat-label>
              <input
                type="url"
                matInput
                placeholder="Enter URL to page/resource"
                name="widgetUrl"
                formControlName="widgetUrl"
              />
            </mat-form-field>
            } @if ((widgetConfig?.allowInput !== undefined)) {
            <mat-checkbox
              class="options-grid-span2"
              name="allowInput"
              formControlName="allowInput"
            >
              Allow pointer events on embedded content. WARNING: this may
              prevent swipe gestures over the Embed widget or keyboard events,
              while the focus is in the embed, from triggering normal KIP
              interactions.
            </mat-checkbox>
            } @if ((widgetConfig?.displayName !== undefined)) {
            <mat-form-field class="options-grid-span2">
              <mat-label>Widget Label</mat-label>
              <input
                matInput
                placeholder="Enter a label to display"
                name="displayName"
                formControlName="displayName"
              />
            </mat-form-field>
            } @if (formMaster.get('displayScale')) {
            <mat-form-field formGroupName="displayScale" appearance="outline">
              <mat-label>Scale Start</mat-label>
              <input
                matNativeControl
                type="number"
                name="lower"
                formControlName="lower"
                placeholder="Enter number..."
              />
            </mat-form-field>
            <mat-form-field formGroupName="displayScale" appearance="outline">
              <mat-label>Scale End</mat-label>
              <input
                matInput
                type="number"
                name="upper"
                formControlName="upper"
                placeholder="Enter number..."
              />
            </mat-form-field>
            } @if ((widgetConfig?.numInt !== undefined)) {
            <mat-form-field>
              <mat-label>Integer Places</mat-label>
              <input
                type="number"
                min="1"
                max="5"
                matInput
                placeholder="Enter or select number..."
                name="numInt"
                formControlName="numInt"
                required
              />
            </mat-form-field>
            } @if ((widgetConfig?.numDecimal !== undefined)) {
            <mat-form-field
              [class]="
                widgetConfig.showMiniChart !== undefined
                  ? 'options-grid-span2'
                  : ''
              "
            >
              <mat-label>Decimal Places</mat-label>
              <input
                type="number"
                min="0"
                max="5"
                matInput
                placeholder="Enter or select number..."
                name="numDecimal"
                formControlName="numDecimal"
                required
              />
            </mat-form-field>
            } @if ((widgetConfig?.showMin !== undefined)) {
            <mat-checkbox name="showMin" formControlName="showMin">
              Show Min recorded value
            </mat-checkbox>
            } @if ((widgetConfig?.showMax !== undefined)) {
            <mat-checkbox name="showMax" formControlName="showMax">
              Show Max recorded value
            </mat-checkbox>
            } @if ((widgetConfig?.nextDashboard !== undefined)) {
            <mat-form-field [class.options-grid-span2]="!widgetConfig.numInt">
              <mat-label>Next Dashboard after start</mat-label>
              <input
                type="number"
                min="0"
                max="99"
                matInput
                placeholder="Enter or select number..."
                name="nextDashboard"
                formControlName="nextDashboard"
              />
            </mat-form-field>
            } @if ((widgetConfig?.convertUnitTo !== undefined)) {
            <mat-form-field class="fields">
              <mat-label>Display Units</mat-label>
              <mat-select
                placeholder="Select unit"
                formControlName="convertUnitTo"
                required
              >
                @for (group of unitList.conversions; track $index) { @if
                (!widgetConfig.convertUnitToGroup ||
                widgetConfig.convertUnitToGroup === '' ||
                widgetConfig.convertUnitToGroup === group.group) {
                <mat-optgroup [label]="group.group">
                  @for (unit of group.units; track $index) {
                  <mat-option [value]="unit.measure">
                    {{ unit.description }}
                  </mat-option>
                  }
                </mat-optgroup>
                } }
              </mat-select>
            </mat-form-field>
            } @if (widgetConfig?.playBeeps !== undefined) {
            <mat-checkbox name="playBeeps" formControlName="playBeeps">
              Enable beeps on count down
            </mat-checkbox>
            } @if ((widgetConfig?.dateFormat !== undefined)) {
            <display-datetime-options
              class="options-grid-span2"
              [dateFormat]="dateFormatToControl"
              [dateTimezone]="dateTimezoneToControl"
            >
            </display-datetime-options>
            }
            <!-- sail gauge stuff -->
            @if ((widgetConfig?.laylineEnable !== undefined)) {
            <mat-checkbox
              class="fields"
              name="laylineEnable"
              formControlName="laylineEnable"
            >
              Close-hauled Lines
            </mat-checkbox>
            } @if ((widgetConfig?.laylineEnable !== undefined)) {
            <mat-form-field>
              <mat-label>Vessel Close-hauled Angle</mat-label>
              <input
                type="number"
                min="10"
                max="90"
                matInput
                placeholder="Select angle..."
                name="laylineAngle"
                formControlName="laylineAngle"
              />
            </mat-form-field>
            } @if ((widgetConfig?.windSectorEnable !== undefined)) {
            <mat-checkbox
              name="windSectorEnable"
              formControlName="windSectorEnable"
            >
              Wind Sectors
            </mat-checkbox>
            } @if ((widgetConfig?.windSectorEnable !== undefined)) {
            <mat-form-field>
              <mat-label>Sector Duration</mat-label>
              <input
                type="number"
                min="1"
                max="90"
                matInput
                placeholder="Select or enter duration..."
                name="windSectorWindowSeconds"
                formControlName="windSectorWindowSeconds"
              />
            </mat-form-field>
            } @if ((widgetConfig?.awsEnable !== undefined)) {
            <mat-checkbox name="awsEnable" formControlName="awsEnable">
              Apparent Wind Speed Value
            </mat-checkbox>
            } @if ((widgetConfig?.twsEnable !== undefined)) {
            <mat-checkbox name="twsEnable" formControlName="twsEnable">
              True Wind Speed Value
            </mat-checkbox>
            } @if ((widgetConfig?.courseOverGroundEnable !== undefined)) {
            <mat-checkbox
              name="courseOverGroundEnable"
              formControlName="courseOverGroundEnable"
            >
              Course Over Ground
            </mat-checkbox>
            } @if ((widgetConfig?.twaEnable !== undefined)) {
            <mat-checkbox name="twaEnable" formControlName="twaEnable">
              True Wind Angle Indicator
            </mat-checkbox>
            } @if ((widgetConfig?.waypointEnable !== undefined)) {
            <mat-checkbox
              name="waypointEnable"
              formControlName="waypointEnable"
            >
              Next Waypoint
            </mat-checkbox>
            } @if ((widgetConfig?.driftEnable !== undefined)) {
            <mat-checkbox name="driftEnable" formControlName="driftEnable">
              Drift
            </mat-checkbox>
            } @if ((widgetConfig?.minValue !== undefined) &&
            !formMaster.get('displayScale')) {
            <mat-form-field>
              <mat-label>Minimum Value</mat-label>
              <input
                matInput
                type="number"
                name="minValue"
                formControlName="minValue"
                placeholder="Enter or select number..."
              />
            </mat-form-field>
            } @if ((widgetConfig?.maxValue !== undefined) &&
            !formMaster.get('displayScale')) {
            <mat-form-field>
              <mat-label>Maximum Value</mat-label>
              <input
                matInput
                type="number"
                name="maxValue"
                formControlName="maxValue"
                placeholder="Enter or select number..."
              />
            </mat-form-field>
            }
            @if ((widgetConfig?.ignoreZones !== undefined)) {
              <mat-checkbox name="ignoreZones" formControlName="ignoreZones">
                Ignore Zones configuration
              </mat-checkbox>
            }
            @if ( (widgetConfig?.gauge?.type === 'ngRadial' && ['measuring','capacity'].includes(formMaster.value.gauge.subType))
              || widgetConfig?.gauge?.type === 'ngLinear') {
              <mat-form-field formGroupName="gauge">
                <mat-label>Highlights Width</mat-label>
                <input
                  type="number"
                  min="0"
                  max="25"
                  matInput
                  placeholder="Enter or select number..."
                  name="highlightsWidth"
                  formControlName="highlightsWidth"
                  required
                />
              </mat-form-field>
            } @if (widgetConfig?.gauge?.type === 'ngRadial') { @if
            (['marineCompass','baseplateCompass'].indexOf(formMaster.value.gauge.subType)
            > -1) {
            <mat-form-field class="options-grid-span2" formGroupName="gauge">
              <mat-label>Rotation Element</mat-label>
              <mat-select
                placeholder="Select Gauge Type..."
                formControlName="subType"
                name="subType"
              >
                <mat-option value="marineCompass"
                  >Dial (Marine Compass)</mat-option
                >
                <mat-option value="baseplateCompass"
                  >Needle (Base plate compass)</mat-option
                >
              </mat-select>
            </mat-form-field>
            <div formGroupName="gauge">
              <mat-checkbox name="showValueBox" formControlName="showValueBox">
                Show value box
              </mat-checkbox>
            </div>
            <div formGroupName="gauge">
              <mat-checkbox
                name="compassUseNumbers"
                formControlName="compassUseNumbers"
              >
                Show cardinal degrees
              </mat-checkbox>
            </div>
            } @else if (
            ['measuring','capacity'].indexOf(formMaster.value.gauge.subType) >
            -1 ) {
            <mat-form-field formGroupName="gauge">
              <mat-label>Gauge Type</mat-label>
              <mat-select
                placeholder="Select Gauge Type..."
                formControlName="subType"
                name="subType"
              >
                <mat-option value="measuring">Measuring</mat-option>
                <mat-option value="capacity">Capacity</mat-option>
              </mat-select>
            </mat-form-field>
            @if (widgetConfig?.gauge?.type === 'ngRadial' && ['measuring'].includes(formMaster.value.gauge.subType)) {
              <mat-form-field formGroupName="gauge">
                <mat-label>Progress Bar Start Position</mat-label>
                <mat-select
                  placeholder="Select start position..."
                  formControlName="barStartPosition"
                  name="barStartPosition">
                  <mat-option value="left">Left</mat-option>
                  <mat-option value="middle">Middle</mat-option>
                  <mat-option value="right">Right</mat-option>
                </mat-select>
              </mat-form-field>
            }
            @if (formMaster.value.gauge.subType === 'capacity') {
              <mat-form-field formGroupName="gauge">
                <mat-label>Progress Bar Start Angle</mat-label>
                <input
                  type="number"
                  min="1"
                  max="360"
                  matInput
                  placeholder="Enter or select number..."
                  name="scaleStart"
                  formControlName="scaleStart"
                  required />
              </mat-form-field>
            }
          }
        } @if (widgetConfig?.gauge?.type === 'ngLinear') {
            <div formGroupName="gauge">
              <mat-checkbox name="useNeedle" formControlName="useNeedle">
                Use needle indicator
              </mat-checkbox>
            </div>
            <div formGroupName="gauge">
              <mat-checkbox name="enableTicks" formControlName="enableTicks">
                Enable Ticks
              </mat-checkbox>
            </div>
            <mat-form-field formGroupName="gauge" class="options-grid-span2">
              <mat-label>Orientation</mat-label>
              <mat-select
                placeholder="Select type..."
                formControlName="subType"
                name="subType"
              >
                <mat-option value="vertical">Vertical</mat-option>
                <mat-option value="horizontal">Horizontal</mat-option>
              </mat-select>
            </mat-form-field>
            } @if (widgetConfig?.gauge?.type === 'simpleLinear') {
            <mat-form-field formGroupName="gauge" class="options-grid-span2">
              <mat-label>Unit Label</mat-label>
              <mat-select
                placeholder="Select label format"
                formControlName="unitLabelFormat"
                name="unitLabelFormat"
              >
                <mat-option value="full">Full Label</mat-option>
                <mat-option value="abr">First Letter Only</mat-option>
              </mat-select>
            </mat-form-field>
            } @if ((widgetConfig?.color !== undefined)) {
            <mat-form-field class="options-grid-span2">
              <mat-label>Color</mat-label>
              <mat-select
                placeholder="Select Color..."
                formControlName="color"
                name="color"
                required
              >
                @for(color of colors; track $index) {
                <mat-option value="{{ color.value }}">{{
                  color.label
                }}</mat-option>
                }
              </mat-select>
            </mat-form-field>
            } @if ((widgetConfig?.timeScale !== undefined)) {
            <mat-form-field class="options-grid-span2">
              <mat-label>Scale Span</mat-label>
              <mat-select
                placeholder="Select span duration..."
                formControlName="timeScale"
                name="timeScale"
                required
              >
                <mat-option value="Last Minute">1 Minute</mat-option>
                <mat-option value="Last 5 Minutes">5 Minutes</mat-option>
                <mat-option value="Last 30 Minutes">30 Minutes</mat-option>
              </mat-select>
            </mat-form-field>
            } @if ((widgetConfig?.showMiniChart !== undefined)) {
            <mat-checkbox
              class="options-grid-span2"
              name="showMiniChart"
              formControlName="showMiniChart"
            >
              Show Background Graph
              <i>(Too many graphs may affect performance)</i>
            </mat-checkbox>
            } @if ((widgetConfig?.yScaleMin !== undefined)) {
            <mat-form-field>
              <mat-label>Suggested Scale Start</mat-label>
              <input
                type="number"
                matInput
                placeholder="Enter or select number..."
                name="yScaleMin"
                formControlName="yScaleMin"
                required
              />
            </mat-form-field>
            } @if ((widgetConfig?.yScaleMax !== undefined)) {
            <mat-form-field>
              <mat-label>Suggested Scale End</mat-label>
              <input
                type="number"
                matInput
                placeholder="Enter or select number..."
                name="yScaleMax"
                formControlName="yScaleMax"
                required
              />
            </mat-form-field>
            } @if ((widgetConfig?.inverseYAxis !== undefined)) {
            <mat-checkbox name="inverseYAxis" formControlName="inverseYAxis">
              Inverse Scale Axis
            </mat-checkbox>
            } @if ((widgetConfig?.verticalChart !== undefined)) {
            <mat-checkbox name="verticalChart" formControlName="verticalChart">
              Vertical Data Graph
            </mat-checkbox>
            } @if ((widgetConfig?.noBgColor !== undefined)) {
            <mat-checkbox name="noBgColor" formControlName="noBgColor">
              Disable background color
            </mat-checkbox>
            } @if ((widgetConfig?.bgColor !== undefined)) {
            <mat-form-field>
              <mat-label>Background Color</mat-label>
              <mat-select
                placeholder="Select Color..."
                formControlName="bgColor"
                name="bgColor"
                required
              >
                @for(color of colors; track $index) {
                <mat-option value="{{ color.value }}">{{
                  color.label
                }}</mat-option>
                }
              </mat-select>
            </mat-form-field>
            }
            <!-- Steelgauge -->
<<<<<<< HEAD
            @if (widgetConfig.gauge?.type == "horizon") {
              <mat-form-field formGroupName="gauge">
                <mat-label>Pointer Colour</mat-label>
                <mat-select
                  placeholder="Select colour..."
                  formControlName="faceColor"
                  name="faceColor">
                  <mat-option value='Red'>Red</mat-option>
                  <mat-option value='Green'>Green</mat-option>
                  <mat-option value='Blue'>Blue</mat-option>
                  <mat-option value='White'>White</mat-option>
                  <mat-option value='Black'>Black</mat-option>
                  <mat-option value='Orange'>Orange</mat-option>
                  <mat-option value='Yellow'>Yellow</mat-option>
                  <mat-option value='Gray'>Gray</mat-option>
                  <mat-option value='Magenta'>Magenta</mat-option>
                  <mat-option value='Green LCD'>Green LCD</mat-option>
                </mat-select>
              </mat-form-field>
            }
            @if (widgetConfig.gauge?.type == "steel") {
              <mat-form-field formGroupName="gauge">
                <mat-label>Background Style</mat-label>
                <mat-select
                  placeholder="Select style..."
                  formControlName="backgroundColor"
                  name="backgroundColor">
                  <mat-option value='darkGray'>Dark Gray</mat-option>
                  <mat-option value='satinGray'>Satin Gray</mat-option>
                  <mat-option value='lightGray'>Light Gray</mat-option>
                  <mat-option value='white'>White</mat-option>
                  <mat-option value='black'>Black</mat-option>
                  <mat-option value='beige'>Beige</mat-option>
                  <mat-option value='brown'>Brown</mat-option>
                  <mat-option value='red'>Red</mat-option>
                  <mat-option value='green'>Green</mat-option>
                  <mat-option value='blue'>Blue</mat-option>
                  <mat-option value='anthracite'>Anthracite</mat-option>
                  <mat-option value='mud'>Mud</mat-option>
                  <mat-option value='punchedSheet'>Punched Sheet</mat-option>
                  <mat-option value='carbon'>Carbon</mat-option>
                  <mat-option value='stainless'>Stainless</mat-option>
                  <mat-option value='brushedMetal'>Brushed Metal</mat-option>
                  <mat-option value='brushedStainless'>Brushed Stainless</mat-option>
                  <mat-option value='turned'>Turned</mat-option>
                </mat-select>
              </mat-form-field>
              <mat-form-field formGroupName="gauge">
                <mat-label>Frame Style</mat-label>
                <mat-select
                  placeholder="Select style..."
                  formControlName="faceColor"
                  name="faceColor">
                  <mat-option value='blackMetal'>Black Metal</mat-option>
                  <mat-option value='metal'>Metal</mat-option>
                  <mat-option value='shinyMetal'>Shiny Metal</mat-option>
                  <mat-option value='brass'>Brass</mat-option>
                  <mat-option value='steel'>Steel</mat-option>
                  <mat-option value='chrome'>Chrome</mat-option>
                  <mat-option value='gold'>Gold</mat-option>
                  <mat-option value='anthracite'>Anthracite</mat-option>
                  <mat-option value='tiltedGray'>Tilted Gray</mat-option>
                  <mat-option value='tiltedBlack'>Tilted Black</mat-option>
                  <mat-option value='glossyMetal'>Glossy Metal</mat-option>
                </mat-select>
              </mat-form-field>
=======
            @if (widgetConfig?.gauge?.type === "steel") {
            <mat-form-field formGroupName="gauge">
              <mat-label>Background Style</mat-label>
              <mat-select
                placeholder="Select style..."
                formControlName="backgroundColor"
                name="backgroundColor"
              >
                <mat-option value="darkGray">Dark Gray</mat-option>
                <mat-option value="satinGray">Satin Gray</mat-option>
                <mat-option value="lightGray">Light Gray</mat-option>
                <mat-option value="white">White</mat-option>
                <mat-option value="black">Black</mat-option>
                <mat-option value="beige">Beige</mat-option>
                <mat-option value="brown">Brown</mat-option>
                <mat-option value="red">Red</mat-option>
                <mat-option value="green">Green</mat-option>
                <mat-option value="blue">Blue</mat-option>
                <mat-option value="anthracite">Anthracite</mat-option>
                <mat-option value="mud">Mud</mat-option>
                <mat-option value="punchedSheet">Punched Sheet</mat-option>
                <mat-option value="carbon">Carbon</mat-option>
                <mat-option value="stainless">Stainless</mat-option>
                <mat-option value="brushedMetal">Brushed Metal</mat-option>
                <mat-option value="brushedStainless"
                  >Brushed Stainless</mat-option
                >
                <mat-option value="turned">Turned</mat-option>
              </mat-select>
            </mat-form-field>
            <mat-form-field formGroupName="gauge">
              <mat-label>Frame Style</mat-label>
              <mat-select
                placeholder="Select style..."
                formControlName="faceColor"
                name="faceColor"
              >
                <mat-option value="blackMetal">Black Metal</mat-option>
                <mat-option value="metal">Metal</mat-option>
                <mat-option value="shinyMetal">Shiny Metal</mat-option>
                <mat-option value="brass">Brass</mat-option>
                <mat-option value="steel">Steel</mat-option>
                <mat-option value="chrome">Chrome</mat-option>
                <mat-option value="gold">Gold</mat-option>
                <mat-option value="anthracite">Anthracite</mat-option>
                <mat-option value="tiltedGray">Tilted Gray</mat-option>
                <mat-option value="tiltedBlack">Tilted Black</mat-option>
                <mat-option value="glossyMetal">Glossy Metal</mat-option>
              </mat-select>
            </mat-form-field>
>>>>>>> 0b95a2cb
            }
          </div>
          <!-- end Gauge stuff-->
        </div>
        }
      </mat-tab>
      <!-- Boolean Multi Child Control Config Panel -->
      @if ((widgetConfig?.multiChildCtrls !== undefined)) {
      <mat-tab label="Controls">
        <div class="tab-content">
          <div>
            <ng-template mat-tab-label>
              <span
                [style]="
                  formMaster.controls.multiChildCtrls.valid
                    ? 'display: none'
                    : 'display: block'
                "
                class="warning fa fa-exclamation-circle"
              ></span
              >&nbsp;Controls
            </ng-template>
          </div>
          <boolean-multicontrol-options
            [multiCtrlArray]="multiChildCtrlsToControl"
            (addPath)="addPathGroup($event)"
            (updatePath)="updatePath($event)"
            (delPath)="deletePath($event)"
          >
          </boolean-multicontrol-options>
        </div>
      </mat-tab>
      }
      <!-- Paths stuff -->
      @if ((widgetConfig?.paths !== undefined)) {
      <mat-tab label="Paths">
        <div class="tab-content">
          <div>
            <ng-template mat-tab-label>
              <span
                [style]="
                  formMaster.controls.paths.valid ||
                  formMaster.controls.paths.disabled
                    ? 'display: none'
                    : 'display: block'
                "
                class="warning material-icons"
              >
                error
              </span>
              &nbsp;Paths
            </ng-template>
          </div>
          <paths-options
            formGroupName="paths"
            [isArray]="isPathArray"
            [enableTimeout]="enableTimeoutToControl"
            [dataTimeout]="dataTimeoutToControl"
            [filterSelfPaths]="filterSelfPathsToControl"
            [addPathEvent]="addPathEvent"
            [delPathEvent]="delPathEvent"
            [updatePathEvent]="updatePathEvent"
          >
          </paths-options>
        </div>
      </mat-tab>
      }
      <!-- Gauge stuff -->
      @if (widgetConfig?.gauge?.type === "steel") {
      <mat-tab label="Settings" formGroupName="gauge">
        <div class="display-content tab-content">
          <mat-form-field class="options-grid-span2">
            <mat-label>Gauge Type</mat-label>
            <mat-select
              placeholder="Select type..."
              formControlName="subType"
              name="subType"
            >
              <mat-option value="linear">Linear</mat-option>
              <mat-option value="radial">Radial</mat-option>
            </mat-select>
          </mat-form-field>
          @if (formMaster.value.gauge.subType === 'linear') {
          <p>
            <mat-checkbox formControlName="digitalMeter" name="digitalMeter">
              Digital display
            </mat-checkbox>
          </p>
          } @if (formMaster.value.gauge.subType === 'radial') {
          <mat-form-field class="options-grid-span2">
            <mat-label>Dial Size</mat-label>
            <mat-select
              placeholder="Select size..."
              formControlName="radialSize"
              name="radialSize"
            >
              <mat-option value="quarter">1/4</mat-option>
              <mat-option value="half">1/2</mat-option>
              <mat-option value="three-quarter">3/4</mat-option>
              <mat-option value="full">Full</mat-option>
            </mat-select>
          </mat-form-field>
          }
        </div>
      </mat-tab>
      }
      <!-- end Gauge stuff-->

      <!-- PUT Requests -->
      @if ((widgetConfig?.putEnable !== undefined) &&
      (widgetConfig?.multiChildCtrls === undefined)) {
      <mat-tab label="Put Request">
        <div class="tab-content">
          <p>
            <mat-checkbox formControlName="putEnable" name="putEnable">
              Enable Put Requests
            </mat-checkbox>
          </p>
          <p>
            <mat-checkbox formControlName="putMomentary" name="putMomentary">
              Momentary mode (instead of switching between on/off)
            </mat-checkbox>
          </p>
          @if (formMaster.controls.putMomentary.value) {
          <p>
            <mat-checkbox
              formControlName="putMomentaryValue"
              name="putMomentaryValue"
            >
              Value to send on button push (checked = on, unchecked = off)
            </mat-checkbox>
          </p>
          }
        </div>
      </mat-tab>
      }
      <!-- End PUT Requests-->

      <!-- Charts -->
      @if ((widgetConfig?.datasetUUID !== undefined)) {
      <mat-tab label="Dataset">
        <ng-template mat-tab-label>
          @if (!formMaster.controls.datasetUUID.valid) {
          <span class="warning fa fa-exclamation-circle"></span>
          } Dataset
        </ng-template>
        <config-dataset-chart-options
          [datasetUUID]="datasetUUIDToControl"
          [convertUnitTo]="convertUnitToControl"
        >
        </config-dataset-chart-options>
      </mat-tab>
      }
      <!-- end Chart -->
    </mat-tab-group>
  </mat-dialog-content>
  <mat-divider></mat-divider>
  <mat-dialog-actions>
    <button type="button" mat-dialog-close mat-flat-button>Cancel</button>
    <button mat-flat-button type="submit" [disabled]="!formMaster.valid">
      Save
    </button>
  </mat-dialog-actions>
</form><|MERGE_RESOLUTION|>--- conflicted
+++ resolved
@@ -158,325 +158,164 @@
                 <mat-optgroup [label]="group.group">
                   @for (unit of group.units; track $index) {
                   <mat-option [value]="unit.measure">
-                    {{ unit.description }}
+                    {{
+                      unit.measure === 'ratio' ? 'ratio #' : unit.measure
+                    }}
                   </mat-option>
                   }
                 </mat-optgroup>
                 } }
               </mat-select>
             </mat-form-field>
-            } @if (widgetConfig?.playBeeps !== undefined) {
-            <mat-checkbox name="playBeeps" formControlName="playBeeps">
-              Enable beeps on count down
-            </mat-checkbox>
-            } @if ((widgetConfig?.dateFormat !== undefined)) {
-            <display-datetime-options
-              class="options-grid-span2"
-              [dateFormat]="dateFormatToControl"
-              [dateTimezone]="dateTimezoneToControl"
-            >
-            </display-datetime-options>
-            }
-            <!-- sail gauge stuff -->
-            @if ((widgetConfig?.laylineEnable !== undefined)) {
+            } @if ((widgetConfig?.unitGroup !== undefined)) {
+            <mat-form-field class="fields">
+              <mat-label>Measurements Group</mat-label>
+              <mat-select
+                placeholder="Select group"
+                formControlName="unitGroup"
+                required
+              >
+                @for (group of unitList.unitList; track $index) {
+                <mat-option [value]="$index">{{ group.name }}</mat-option>
+                }
+              </mat-select>
+            </mat-form-field>
+            }
+            @if ((widgetConfig?.convertMap !== undefined)) {
+            <div formGroupName="convertMap">
+              <div
+                class="options-grid-span2 map-table"
+                *ngIf="unitList.convertMap; else loadingConvertMap"
+              >
+                <table>
+                  <tr>
+                    <th>Measure</th>
+                    <th>From Unit</th>
+                    <th>Group</th>
+                  </tr>
+                  @for (conv of unitList.convertMap | keyvalue; track $index) {
+                  <tr>
+                    <td>{{ conv.key }}</td>
+                    <td>{{ conv.value.unit }}</td>
+                    <td>{{ conv.value.group }}</td>
+                  </tr>
+                  }
+                </table>
+              </div>
+              <ng-template #loadingConvertMap>
+                <div class="options-grid-span2">Loading convert map...</div>
+              </ng-template>
+            </div>
+            }
+            @if ((widgetConfig?.showMiniChart !== undefined)) {
+            <mat-checkbox name="showMiniChart" formControlName="showMiniChart">
+              Show Mini Chart
+            </mat-checkbox>
+            }
+            @if ((widgetConfig?.showAverage !== undefined)) {
+            <mat-checkbox name="showAverage" formControlName="showAverage">
+              Show Average (must have Avg path configured in Dataset)
+            </mat-checkbox>
+            }
+            @if ((widgetConfig?.centerLabel !== undefined)) {
+            <mat-checkbox name="centerLabel" formControlName="centerLabel">
+              Show label within gauge
+            </mat-checkbox>
+            }
+            @if ((widgetConfig?.showTimeSeries !== undefined)) {
             <mat-checkbox
-              class="fields"
-              name="laylineEnable"
-              formControlName="laylineEnable"
-            >
-              Close-hauled Lines
-            </mat-checkbox>
-            } @if ((widgetConfig?.laylineEnable !== undefined)) {
+              name="showTimeSeries"
+              formControlName="showTimeSeries"
+            >
+              Show Time Series Selection
+            </mat-checkbox>
+            }
+            @if ((widgetConfig?.digitalPanel !== undefined)) {
+            <mat-checkbox name="digitalPanel" formControlName="digitalPanel">
+              Show numeric value
+            </mat-checkbox>
+            }
+            @if ((widgetConfig?.showLimits !== undefined)) {
+            <mat-checkbox name="showLimits" formControlName="showLimits">
+              Show Min/Max Values
+            </mat-checkbox>
+            }
+            @if ((widgetConfig?.showDeveloperInfo !== undefined)) {
+            <mat-checkbox
+              name="showDeveloperInfo"
+              formControlName="showDeveloperInfo"
+            >
+              Show Dataset Developer Info
+            </mat-checkbox>
+            }
+            @if ((widgetConfig?.applyAbsolute !== undefined)) {
+            <mat-checkbox name="applyAbsolute" formControlName="applyAbsolute">
+              Use absolute value
+            </mat-checkbox>
+            }
+            @if ((widgetConfig?.inverseYAxis !== undefined)) {
+            <mat-checkbox name="inverseYAxis" formControlName="inverseYAxis">
+              Inverse Y axis direction
+            </mat-checkbox>
+            }
+            @if ((widgetConfig?.startScaleAtZero !== undefined)) {
+            <mat-checkbox
+              name="startScaleAtZero"
+              formControlName="startScaleAtZero"
+            >
+              Force zero based scale
+            </mat-checkbox>
+            }
+            @if ((widgetConfig?.verticalChart !== undefined)) {
+            <mat-checkbox
+              name="verticalChart"
+              formControlName="verticalChart"
+            >
+              Vertical chart
+            </mat-checkbox>
+            }
+            @if ((widgetConfig?.showMinMaxDuration !== undefined)) {
             <mat-form-field>
-              <mat-label>Vessel Close-hauled Angle</mat-label>
-              <input
-                type="number"
-                min="10"
-                max="90"
-                matInput
-                placeholder="Select angle..."
-                name="laylineAngle"
-                formControlName="laylineAngle"
-              />
-            </mat-form-field>
-            } @if ((widgetConfig?.windSectorEnable !== undefined)) {
-            <mat-checkbox
-              name="windSectorEnable"
-              formControlName="windSectorEnable"
-            >
-              Wind Sectors
-            </mat-checkbox>
-            } @if ((widgetConfig?.windSectorEnable !== undefined)) {
-            <mat-form-field>
-              <mat-label>Sector Duration</mat-label>
+              <mat-label>Min/Max Duration (minutes)</mat-label>
               <input
                 type="number"
                 min="1"
-                max="90"
-                matInput
-                placeholder="Select or enter duration..."
-                name="windSectorWindowSeconds"
-                formControlName="windSectorWindowSeconds"
-              />
-            </mat-form-field>
-            } @if ((widgetConfig?.awsEnable !== undefined)) {
-            <mat-checkbox name="awsEnable" formControlName="awsEnable">
-              Apparent Wind Speed Value
-            </mat-checkbox>
-            } @if ((widgetConfig?.twsEnable !== undefined)) {
-            <mat-checkbox name="twsEnable" formControlName="twsEnable">
-              True Wind Speed Value
-            </mat-checkbox>
-            } @if ((widgetConfig?.courseOverGroundEnable !== undefined)) {
-            <mat-checkbox
-              name="courseOverGroundEnable"
-              formControlName="courseOverGroundEnable"
-            >
-              Course Over Ground
-            </mat-checkbox>
-            } @if ((widgetConfig?.twaEnable !== undefined)) {
-            <mat-checkbox name="twaEnable" formControlName="twaEnable">
-              True Wind Angle Indicator
-            </mat-checkbox>
-            } @if ((widgetConfig?.waypointEnable !== undefined)) {
-            <mat-checkbox
-              name="waypointEnable"
-              formControlName="waypointEnable"
-            >
-              Next Waypoint
-            </mat-checkbox>
-            } @if ((widgetConfig?.driftEnable !== undefined)) {
-            <mat-checkbox name="driftEnable" formControlName="driftEnable">
-              Drift
-            </mat-checkbox>
-            } @if ((widgetConfig?.minValue !== undefined) &&
-            !formMaster.get('displayScale')) {
+                max="60"
+                matInput
+                placeholder="Enter or select number..."
+                name="showMinMaxDuration"
+                formControlName="showMinMaxDuration"
+                required
+              />
+            </mat-form-field>
+            }
+            @if ((widgetConfig?.label !== undefined)) {
             <mat-form-field>
-              <mat-label>Minimum Value</mat-label>
-              <input
-                matInput
-                type="number"
-                name="minValue"
-                formControlName="minValue"
-                placeholder="Enter or select number..."
-              />
-            </mat-form-field>
-            } @if ((widgetConfig?.maxValue !== undefined) &&
-            !formMaster.get('displayScale')) {
+              <mat-label>Widget Label</mat-label>
+              <input
+                matInput
+                placeholder="Enter a label to display"
+                name="label"
+                formControlName="label"
+              />
+            </mat-form-field>
+            }
+            @if ((widgetConfig?.labelPos !== undefined)) {
             <mat-form-field>
-              <mat-label>Maximum Value</mat-label>
-              <input
-                matInput
-                type="number"
-                name="maxValue"
-                formControlName="maxValue"
-                placeholder="Enter or select number..."
-              />
-            </mat-form-field>
-            }
-            @if ((widgetConfig?.ignoreZones !== undefined)) {
-              <mat-checkbox name="ignoreZones" formControlName="ignoreZones">
-                Ignore Zones configuration
-              </mat-checkbox>
-            }
-            @if ( (widgetConfig?.gauge?.type === 'ngRadial' && ['measuring','capacity'].includes(formMaster.value.gauge.subType))
-              || widgetConfig?.gauge?.type === 'ngLinear') {
-              <mat-form-field formGroupName="gauge">
-                <mat-label>Highlights Width</mat-label>
-                <input
-                  type="number"
-                  min="0"
-                  max="25"
-                  matInput
-                  placeholder="Enter or select number..."
-                  name="highlightsWidth"
-                  formControlName="highlightsWidth"
-                  required
-                />
-              </mat-form-field>
-            } @if (widgetConfig?.gauge?.type === 'ngRadial') { @if
-            (['marineCompass','baseplateCompass'].indexOf(formMaster.value.gauge.subType)
-            > -1) {
-            <mat-form-field class="options-grid-span2" formGroupName="gauge">
-              <mat-label>Rotation Element</mat-label>
+              <mat-label>Label Position</mat-label>
               <mat-select
-                placeholder="Select Gauge Type..."
-                formControlName="subType"
-                name="subType"
-              >
-                <mat-option value="marineCompass"
-                  >Dial (Marine Compass)</mat-option
-                >
-                <mat-option value="baseplateCompass"
-                  >Needle (Base plate compass)</mat-option
-                >
+                matInput
+                placeholder="Select position..."
+                name="labelPos"
+                formControlName="labelPos"
+              >
+                <mat-option value="bottom">Bottom</mat-option>
+                <mat-option value="center">Center</mat-option>
+                <mat-option value="top">Top</mat-option>
               </mat-select>
             </mat-form-field>
-            <div formGroupName="gauge">
-              <mat-checkbox name="showValueBox" formControlName="showValueBox">
-                Show value box
-              </mat-checkbox>
-            </div>
-            <div formGroupName="gauge">
-              <mat-checkbox
-                name="compassUseNumbers"
-                formControlName="compassUseNumbers"
-              >
-                Show cardinal degrees
-              </mat-checkbox>
-            </div>
-            } @else if (
-            ['measuring','capacity'].indexOf(formMaster.value.gauge.subType) >
-            -1 ) {
-            <mat-form-field formGroupName="gauge">
-              <mat-label>Gauge Type</mat-label>
-              <mat-select
-                placeholder="Select Gauge Type..."
-                formControlName="subType"
-                name="subType"
-              >
-                <mat-option value="measuring">Measuring</mat-option>
-                <mat-option value="capacity">Capacity</mat-option>
-              </mat-select>
-            </mat-form-field>
-            @if (widgetConfig?.gauge?.type === 'ngRadial' && ['measuring'].includes(formMaster.value.gauge.subType)) {
-              <mat-form-field formGroupName="gauge">
-                <mat-label>Progress Bar Start Position</mat-label>
-                <mat-select
-                  placeholder="Select start position..."
-                  formControlName="barStartPosition"
-                  name="barStartPosition">
-                  <mat-option value="left">Left</mat-option>
-                  <mat-option value="middle">Middle</mat-option>
-                  <mat-option value="right">Right</mat-option>
-                </mat-select>
-              </mat-form-field>
-            }
-            @if (formMaster.value.gauge.subType === 'capacity') {
-              <mat-form-field formGroupName="gauge">
-                <mat-label>Progress Bar Start Angle</mat-label>
-                <input
-                  type="number"
-                  min="1"
-                  max="360"
-                  matInput
-                  placeholder="Enter or select number..."
-                  name="scaleStart"
-                  formControlName="scaleStart"
-                  required />
-              </mat-form-field>
-            }
-          }
-        } @if (widgetConfig?.gauge?.type === 'ngLinear') {
-            <div formGroupName="gauge">
-              <mat-checkbox name="useNeedle" formControlName="useNeedle">
-                Use needle indicator
-              </mat-checkbox>
-            </div>
-            <div formGroupName="gauge">
-              <mat-checkbox name="enableTicks" formControlName="enableTicks">
-                Enable Ticks
-              </mat-checkbox>
-            </div>
-            <mat-form-field formGroupName="gauge" class="options-grid-span2">
-              <mat-label>Orientation</mat-label>
-              <mat-select
-                placeholder="Select type..."
-                formControlName="subType"
-                name="subType"
-              >
-                <mat-option value="vertical">Vertical</mat-option>
-                <mat-option value="horizontal">Horizontal</mat-option>
-              </mat-select>
-            </mat-form-field>
-            } @if (widgetConfig?.gauge?.type === 'simpleLinear') {
-            <mat-form-field formGroupName="gauge" class="options-grid-span2">
-              <mat-label>Unit Label</mat-label>
-              <mat-select
-                placeholder="Select label format"
-                formControlName="unitLabelFormat"
-                name="unitLabelFormat"
-              >
-                <mat-option value="full">Full Label</mat-option>
-                <mat-option value="abr">First Letter Only</mat-option>
-              </mat-select>
-            </mat-form-field>
-            } @if ((widgetConfig?.color !== undefined)) {
-            <mat-form-field class="options-grid-span2">
-              <mat-label>Color</mat-label>
-              <mat-select
-                placeholder="Select Color..."
-                formControlName="color"
-                name="color"
-                required
-              >
-                @for(color of colors; track $index) {
-                <mat-option value="{{ color.value }}">{{
-                  color.label
-                }}</mat-option>
-                }
-              </mat-select>
-            </mat-form-field>
-            } @if ((widgetConfig?.timeScale !== undefined)) {
-            <mat-form-field class="options-grid-span2">
-              <mat-label>Scale Span</mat-label>
-              <mat-select
-                placeholder="Select span duration..."
-                formControlName="timeScale"
-                name="timeScale"
-                required
-              >
-                <mat-option value="Last Minute">1 Minute</mat-option>
-                <mat-option value="Last 5 Minutes">5 Minutes</mat-option>
-                <mat-option value="Last 30 Minutes">30 Minutes</mat-option>
-              </mat-select>
-            </mat-form-field>
-            } @if ((widgetConfig?.showMiniChart !== undefined)) {
-            <mat-checkbox
-              class="options-grid-span2"
-              name="showMiniChart"
-              formControlName="showMiniChart"
-            >
-              Show Background Graph
-              <i>(Too many graphs may affect performance)</i>
-            </mat-checkbox>
-            } @if ((widgetConfig?.yScaleMin !== undefined)) {
-            <mat-form-field>
-              <mat-label>Suggested Scale Start</mat-label>
-              <input
-                type="number"
-                matInput
-                placeholder="Enter or select number..."
-                name="yScaleMin"
-                formControlName="yScaleMin"
-                required
-              />
-            </mat-form-field>
-            } @if ((widgetConfig?.yScaleMax !== undefined)) {
-            <mat-form-field>
-              <mat-label>Suggested Scale End</mat-label>
-              <input
-                type="number"
-                matInput
-                placeholder="Enter or select number..."
-                name="yScaleMax"
-                formControlName="yScaleMax"
-                required
-              />
-            </mat-form-field>
-            } @if ((widgetConfig?.inverseYAxis !== undefined)) {
-            <mat-checkbox name="inverseYAxis" formControlName="inverseYAxis">
-              Inverse Scale Axis
-            </mat-checkbox>
-            } @if ((widgetConfig?.verticalChart !== undefined)) {
-            <mat-checkbox name="verticalChart" formControlName="verticalChart">
-              Vertical Data Graph
-            </mat-checkbox>
-            } @if ((widgetConfig?.noBgColor !== undefined)) {
-            <mat-checkbox name="noBgColor" formControlName="noBgColor">
-              Disable background color
-            </mat-checkbox>
-            } @if ((widgetConfig?.bgColor !== undefined)) {
+            }
+            @if ((widgetConfig?.bgColor !== undefined)) {
             <mat-form-field>
               <mat-label>Background Color</mat-label>
               <mat-select
@@ -493,9 +332,8 @@
               </mat-select>
             </mat-form-field>
             }
-            <!-- Steelgauge -->
-<<<<<<< HEAD
-            @if (widgetConfig.gauge?.type == "horizon") {
+            <!-- Gauge specific options -->
+            @if (widgetConfig.gauge?.type == 'horizon') {
               <mat-form-field formGroupName="gauge">
                 <mat-label>Pointer Colour</mat-label>
                 <mat-select
@@ -515,54 +353,7 @@
                 </mat-select>
               </mat-form-field>
             }
-            @if (widgetConfig.gauge?.type == "steel") {
-              <mat-form-field formGroupName="gauge">
-                <mat-label>Background Style</mat-label>
-                <mat-select
-                  placeholder="Select style..."
-                  formControlName="backgroundColor"
-                  name="backgroundColor">
-                  <mat-option value='darkGray'>Dark Gray</mat-option>
-                  <mat-option value='satinGray'>Satin Gray</mat-option>
-                  <mat-option value='lightGray'>Light Gray</mat-option>
-                  <mat-option value='white'>White</mat-option>
-                  <mat-option value='black'>Black</mat-option>
-                  <mat-option value='beige'>Beige</mat-option>
-                  <mat-option value='brown'>Brown</mat-option>
-                  <mat-option value='red'>Red</mat-option>
-                  <mat-option value='green'>Green</mat-option>
-                  <mat-option value='blue'>Blue</mat-option>
-                  <mat-option value='anthracite'>Anthracite</mat-option>
-                  <mat-option value='mud'>Mud</mat-option>
-                  <mat-option value='punchedSheet'>Punched Sheet</mat-option>
-                  <mat-option value='carbon'>Carbon</mat-option>
-                  <mat-option value='stainless'>Stainless</mat-option>
-                  <mat-option value='brushedMetal'>Brushed Metal</mat-option>
-                  <mat-option value='brushedStainless'>Brushed Stainless</mat-option>
-                  <mat-option value='turned'>Turned</mat-option>
-                </mat-select>
-              </mat-form-field>
-              <mat-form-field formGroupName="gauge">
-                <mat-label>Frame Style</mat-label>
-                <mat-select
-                  placeholder="Select style..."
-                  formControlName="faceColor"
-                  name="faceColor">
-                  <mat-option value='blackMetal'>Black Metal</mat-option>
-                  <mat-option value='metal'>Metal</mat-option>
-                  <mat-option value='shinyMetal'>Shiny Metal</mat-option>
-                  <mat-option value='brass'>Brass</mat-option>
-                  <mat-option value='steel'>Steel</mat-option>
-                  <mat-option value='chrome'>Chrome</mat-option>
-                  <mat-option value='gold'>Gold</mat-option>
-                  <mat-option value='anthracite'>Anthracite</mat-option>
-                  <mat-option value='tiltedGray'>Tilted Gray</mat-option>
-                  <mat-option value='tiltedBlack'>Tilted Black</mat-option>
-                  <mat-option value='glossyMetal'>Glossy Metal</mat-option>
-                </mat-select>
-              </mat-form-field>
-=======
-            @if (widgetConfig?.gauge?.type === "steel") {
+            @if (widgetConfig?.gauge?.type === 'steel') {
             <mat-form-field formGroupName="gauge">
               <mat-label>Background Style</mat-label>
               <mat-select
@@ -586,9 +377,7 @@
                 <mat-option value="carbon">Carbon</mat-option>
                 <mat-option value="stainless">Stainless</mat-option>
                 <mat-option value="brushedMetal">Brushed Metal</mat-option>
-                <mat-option value="brushedStainless"
-                  >Brushed Stainless</mat-option
-                >
+                <mat-option value="brushedStainless">Brushed Stainless</mat-option>
                 <mat-option value="turned">Turned</mat-option>
               </mat-select>
             </mat-form-field>
@@ -612,7 +401,6 @@
                 <mat-option value="glossyMetal">Glossy Metal</mat-option>
               </mat-select>
             </mat-form-field>
->>>>>>> 0b95a2cb
             }
           </div>
           <!-- end Gauge stuff-->
