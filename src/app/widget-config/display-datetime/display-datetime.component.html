--- conflicted
+++ resolved
@@ -15,17 +15,11 @@
       [formControl]="dateTimezone"
       required
       [matAutocomplete]="timeZoneAutoComplete">
-<<<<<<< HEAD
-    <button mat-icon-button matSuffix *ngIf="dateTimezone.value" aria-label="Clear" (click)="dateTimezone.setValue('')">
-      <mat-icon>close</mat-icon>
-    </button>
-=======
     @if (dateTimezone.value) {
       <button mat-icon-button matSuffix aria-label="Clear" (click)="dateTimezone.setValue('')">
         <span class="fa-solid fa-close"></span>
       </button>
     }
->>>>>>> 8a73bce1
     <mat-autocomplete #timeZoneAutoComplete="matAutocomplete">
       <mat-option *ngFor="let timeZone of filteredTZ | async" [value]="timeZone.label">
         {{timeZone.offset}} - {{timeZone.label}}
