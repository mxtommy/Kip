--- conflicted
+++ resolved
@@ -1,10 +1,6 @@
 {
   "name": "@mxtommy/kip",
-<<<<<<< HEAD
-  "version": "3.5.0-beta.6",
-=======
   "version": "3.5.0-beta.14",
->>>>>>> f7cdb17c
   "description": "An advanced and versatile marine instrumentation package to display Signal K data.",
   "license": "MIT",
   "author": {
