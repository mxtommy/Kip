{
  "name": "@mxtommy/kip",
<<<<<<< HEAD
  "version": "3.0.0-beta.18",
=======
  "version": "2.12.3",
>>>>>>> 30e01828
  "description": "An advanced and versatile marine instrumentation package to display Signal K data.",
  "license": "MIT",
  "author": {
    "name": "Thomas St.Pierre, David Godin"
  },
  "contributors": [
    {
      "name": "Thomas St.Pierre",
      "email": "thomas@samoht.ca"
    },
    {
      "name": "David Godin",
      "email": "godind@hotmail.com"
    }
  ],
  "homepage": "https://github.com/mxtommy/Kip",
  "bugs": "https://github.com/mxtommy/Kip/issues",
  "repository": {
    "type": "git",
    "url": "git+https://github.com/mxtommy/Kip.git"
  },
  "keywords": [
    "signalk-webapp",
    "signalk-category-instruments",
    "signal k",
    "signalk",
    "instruments",
    "dashboard",
    "marine",
    "nmea"
  ],
  "signalk": {
    "appIcon": "assets/icon-72x72.png",
    "displayName": "KIP Instrument MFD"
  },
  "scripts": {
    "dev": "ng serve --configuration=dev --serve-path=/@mxtommy/kip/",
    "build-dev": "ng build --configuration=dev",
    "build-prod": "ng build --configuration=production",
    "test": "ng test",
    "lint": "ng lint",
    "e2e": "ng e2e"
  },
  "devDependencies": {
    "@angular-devkit/build-angular": "^18.2.11",
    "@angular/animations": "18.2.11",
    "@angular/cdk": "^18.2.12",
    "@angular/cli": "^18.2.11",
    "@angular/common": "18.2.11",
    "@angular/compiler": "18.2.11",
    "@angular/compiler-cli": "18.2.11",
    "@angular/core": "18.2.11",
    "@angular/forms": "18.2.11",
    "@angular/language-service": "18.2.11",
    "@angular/material": "^18.2.12",
    "@angular/platform-browser": "18.2.11",
    "@angular/platform-browser-dynamic": "18.2.11",
    "@angular/router": "18.2.11",
    "@godind/ng-canvas-gauges": "^6.2.1",
    "@material/material-color-utilities": "^0.3.0",
    "@robloche/chartjs-plugin-streaming": "^3.1.0",
    "@types/canvas-gauges": "^2.1.8",
    "@types/hammerjs": "^2.0.45",
    "@types/howler": "^2.2.10",
    "@types/jasmine": "~3.6.0",
    "@types/jasminewd2": "^2.0.9",
    "@types/js-quantities": "^1.6.4",
    "@types/lodash-es": "^4.17.9",
    "@types/node": "^18.19.30",
    "chart.js": "^4.4.2",
    "chartjs-adapter-date-fns": "^3.0.0",
    "chartjs-plugin-annotation": "^3.0.1",
    "codelyzer": "^6.0.0",
    "compare-versions": "^5.0.1",
    "core-js": "^3.13.1",
    "date-fns": "^2.30.0",
    "gridstack": "^11.4.0",
    "hammerjs": "^2.0.8",
    "howler": "^2.2.4",
    "jasmine-core": "~4.0.1",
    "jasmine-spec-reporter": "~5.0.0",
    "js-quantities": "^1.8.0",
    "karma": "~6.3.17",
    "karma-chrome-launcher": "~3.1.0",
    "karma-cli": "~2.0.0",
    "karma-coverage-istanbul-reporter": "^3.0.3",
    "karma-jasmine": "~4.0.0",
    "karma-jasmine-html-reporter": "^1.6.0",
    "lodash-es": "^4.17.21",
    "ng-packagr": "^18.0.0",
    "ngx-resize-observer": "^2.7.0",
    "protractor": "~7.0.0",
    "pwa-asset-generator": "^6.3.1",
    "rx-dom-html": "^7.0.3",
    "rxjs": "^7.5.7",
    "sass": "^1.49.9",
    "screenfull": "^6.0.2",
    "ts-node": "^8.10.2",
    "tslib": "^2.6.2",
    "tslint": "^6.1.3",
    "typescript": "^5.4.5",
    "zone.js": "~0.14.10"
  }
}<|MERGE_RESOLUTION|>--- conflicted
+++ resolved
@@ -1,10 +1,6 @@
 {
   "name": "@mxtommy/kip",
-<<<<<<< HEAD
-  "version": "3.0.0-beta.18",
-=======
-  "version": "2.12.3",
->>>>>>> 30e01828
+  "version": "2.10.0",
   "description": "An advanced and versatile marine instrumentation package to display Signal K data.",
   "license": "MIT",
   "author": {
