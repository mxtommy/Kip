--- conflicted
+++ resolved
@@ -99,10 +99,6 @@
     "rxjs": "^7.5.7",
     "sass": "^1.49.9",
     "screenfull": "^6.0.2",
-<<<<<<< HEAD
-=======
-    "ngx-markdown": "^18.1.0",
->>>>>>> 8a73bce1
     "ts-node": "^8.10.2",
     "tslib": "^2.6.2",
     "tslint": "^6.1.3",
