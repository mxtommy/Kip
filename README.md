# About KIP

KIP is a powerful and versatile marine instrumentation package designed to display Signal K data. It replicates the functionality of modern Multi-Function Displays (MFDs) similar to most commercial products, while offering unmatched flexibility and customization. KIP can be tailored to any arrangement, displaying all kinds of data available from the Signal K server.

With its responsive design, KIP works seamlessly across phones, tablets, Raspberry Pi, and computers, ensuring an optimal user experience on any device. It supports touchscreen gestures, night/day modes, and even Progressive Web App (PWA) functionality for a full-screen, app-like experience.

![KIP](./images/KIPDemo.png)

![Form factor support](./images/formfactor.png)

Key features include:
- **Flexible Layouts**: Build purposeful dashboards with an easy-to-use and intuitive grid layout system. Drag widgets into place and make adjustments with simple gestures or clicks.
- **Reusable Widget Library**: A wide range of widgets for numerical, textual, and graphical data, as well as advanced controls like switches, sliders, and autopilot operation.
- **Night Mode**: Preserve night vision with a simple tap or automatic switching based on sunrise/sunset.
- **Data State Notifications**: Stay informed with visual and audio alerts for critical data thresholds.
- **Multiple User Profiles**: Tailor configurations for different roles, devices, or use cases.
- **Cross-Device Compatibility**: Access KIP remotely on any device by navigating to `http://<Signal K Server URL>:<port>/@mxtommy/kip`.

KIP is open-source under the MIT license, built by the community and 100% free. Join the community on Discord or contribute to the project on GitHub!

## Read the Help introduction How-to
<<<<<<< HEAD
## Read the Help introduction How-to
=======
>>>>>>> 44690ad5
Read the [Introduction](https://github.com/mxtommy/Kip/blob/master/src/assets/help-docs/welcome.md) help file.

# Design Goal

The goal is to replicate and enhance the functionality of modern marine instrumentation displays while providing unmatched customization and flexibility. The design principles include:

- **Full-Screen Utilization**: Ensure the display uses the entire screen without requiring scrolling, maximizing visibility and usability.
- **Optimized for Readability**: Present data in a large, clear, and easily interpretable format to ensure quick comprehension. Utilize high-contrast color schemes to enhance visibility, especially in bright daylight conditions.
- **Touchscreen Excellence**: Deliver an intuitive and seamless experience for touchscreen users, with support for gestures like swiping and tapping.
- **Cross-Device Compatibility**: Guarantee a consistent and responsive experience across phones, tablets, computers, and other devices.
- **Modern Browser Support**: Include support for the latest versions of Chromium and other modern web browsers to ensure optimal performance and compatibility.

## Features

### Intuitive Controls
- Swipe up and down to navigate through your dashboards effortlessly.
- Swipe left and right to access notifications and other system features quickly.
- Use keyboard shortcuts for essential features, ensuring fast and efficient navigation across devices.

### Progressive Web App (PWA) Support
Run KIP in full-screen mode without browser controls, just like a native mobile app. This feature is supported on most mobile operating systems. Follow your browser's instructions to install KIP as a PWA for quick and easy access. It's usually just a few clicks, such as "Add to Home Screen".

### Flexible Dashboard Layouts
- Effortlessly create and customize dashboards using an intuitive grid layout system.
- Add, resize, and align widgets to design tailored displays for your specific needs.
- Duplicate widgets or entire dashboards, including their configurations, with a single click.
- Organize and reorder dashboards by adding names and arranging them to suit your workflow.
- Seamlessly switch between multiple dashboards for different roles, devices, or use cases.

### Multiple User Profiles
Create and manage profiles for different roles, devices, or use cases. Each profile can have its own dashboard configurations and settings.

### Open Source and Community-Driven
KIP is built with modern web technologies and is open-source under the MIT license. Like many others, join the community on Discord or contribute to the project on GitHub to help shape its future.

## User Experience

### Flexible and Easy
Meant to build purposeful screens with however many widgets you want, wherever you want them.

Add, resize, and position the widgets of your choosing. Need more? Add as many additional dashboards as you wish to keep your display purposeful. Simply swipe up and down to quickly cycle through dashboards.
![Layouts Configuration Image](./images/KipWidgetConfig-layout-1024.png)

Intuitive widget configuration.
![Gauges Configuration Image](./images/KipConfig-display-1024x488.png)

See what Signal K has to offer that you can leverage with widgets. Select it and tweak the display options to suit your purpose.
![Paths Configuration Image](./images/KipWidgetConfig-paths-1024x488.png)

Many units are supported. Choose your preferred app defaults, then tweak them widget-by-widget as necessary. KIP will automatically convert the units for you.
![Units Configuration Image](./images/KipConfig-Units-1024.png)

## Reusable Widget Library
All KIP widgets are visual presentation controls that are very versatile, with multiple advanced configuration options available to suit your needs:
- **Numeric display**: Create gauges to display any numerical data sent by your system: SOG, depth, wind speed, VMG, refrigerator temperature, weather data, etc.
- **Text display**: Create gauges to display any textual data sent by your system: MPPT state, vessel details, next waypoint, Fusion radio song information, noon and sun phases, any system component configuration detail or status available, etc.
- **Label**: A static text widget.
- **Date display**: A timezone-aware control with flexible presentation formatting support.
- **Position display**: Position coordinates in textual format.
- **Boolean Control Panel**: A switchboard to configure and operate remote devices: light switches, bilge pumps, solenoids, or any Signal K path that supports boolean PUT operations.
- **Slider**: A versatile control that allows users to adjust values within a defined range by sliding. Commonly used for settings like light intensity, volume control, or any parameter requiring fine-tuned adjustments.
- **Simple Linear gauge**: A visual display for electrical numerical data: chargers, MPPT, shunt, etc.
- **Linear gauge**: Visually display any numerical data on a vertical or horizontal scale: tank and reservoir levels, battery remaining capacity, etc.
- **Radial gauge**: Visually display any numerical data on a radial scale: boat speed, wind speed, engine RPM, etc.
- **Compass gauge**: A card or marine compass to display directional data such as heading, bearing to next waypoint, wind angle, etc.
- **Radial and linear Steel gauge**: Old-school look & feel gauges.
- **Pitch & Roll**: Horizon-style attitude indicator showing live pitch and roll for monitoring trim, heel, and sea-state response.
- **Wind Steering Display**: Your typical sailboat wind gauge.
- **Freeboard-SK Chart Plotter**: A high-quality Signal K implementation of the Freeboard integration widget.
- **Autopilot Head**: Operate your autopilot from any device remotely.
- **Data Chart**: Visualize data trends over time.
- **Race Timer**: Track regatta start sequences.
- **Start Line Insight**: Analyze and visualize the start line for tactical racing advantage, including favored end and distance-to-line.
- **Racer Start Timer**: Advanced race countdown timer with OCS (On Course Side) detection and automatic dashboard switching.
- **Embedded Webpage**: A powerful way to display web-based apps published on your Signal K server, such as Grafana and Node-RED dashboards, or your own standalone web app.

Get the latest version of KIP to see what's new!

### Widget Samples
Various
![Sample Gauges Image](./images/KipGaugeSample1-1024x545.png)

Electrical and Tank Monitoring Sample
![Electrical Concept Image](./images/KipGaugeSample2-1024x488.png)

Freeboard-SK Integration
![Freeboard-SK Image](./images/KipFreeboard-SK-1024.png)

Grafana Integration
![Embedded Webpage Concept Image](./images/KipGaugeSample3-1024x508.png)

## Night Mode
Keep your night vision with automatic or manual day and night switching. The image below looks very dark, but at night... it's perfect!

![Night mode](./images/KipNightMode-1024.png)

## Harness the Power of Data State Notifications
Stay informed with notifications about the state of the data you are interested in.
For example, Signal K will notify KIP when a water depth or temperature sensor reaches certain levels. In addition to KIP's centralized notification menu, individual widgets offer tailored visual representations appropriate to their design objectives, providing an optimal user experience.

## Multiple User Profiles
If you have different roles on board: captain, skipper, tactician, navigator, engineer—or simply different people with different needs, each can tailor KIP as they wish. The use of profiles also allows you to tie specific configuration arrangements to use cases or device form factors.

## Complementary Components
Typical complementary components you may install (many are often bundled with Signal K distributions):

**Navigation & Charting**
- **Freeboard‑SK** – Multi‑station, web chart plotter dedicated to Signal K: routes, waypoints, charts, alarms, weather layers, and instrument overlays.

**Visual Flow / Automation**
- **Node‑RED** – Low‑code, flow‑based wiring of devices, APIs, online services, and custom logic (alert escalation, device control automation, data enrichment, protocol bridging).

**Data Storage & Analytics**
- **InfluxDB / other TSDB** – High‑resolution historical storage of sensor & performance metrics beyond what lightweight widget charts should retain.
- **Grafana** – Rich exploratory / comparative dashboards, ad‑hoc queries, alert rules on stored metrics, correlation across heterogeneous data sources.

# Connect, Share, and Support
KIP has its own Discord Signal K channel for getting in touch. Join us at https://discord.gg/AMDYT2DQga

# Features, Ideas, Bugs
See KIP's GitHub project for the latest feature requests:
https://github.com/mxtommy/Kip/issues

# How To Contribute
KIP is under the MIT license and is built with Node and Angular using various open-source assets. All free!

## Project Scope
What KIP IS about:
- Real‑time presentation of vessel & environment data (navigation, performance, systems) pulled from Signal K.
- Fast, legible, touchscreen‑friendly dashboards for underway decision making.
- Configurable widgets (gauges, charts, timers, controls) tuned for sailing operations.

What KIP deliberately IS NOT trying to become:
- A full data lake / long‑term time‑series historian.
- A general purpose automation / rules / orchestration engine.
- A universal external web‑app embedding or mash‑up framework.
- A low‑code integration hub for arbitrarily wiring protocols and services.

Those domains already have excellent, specialized open‑source tools. Instead of re‑implementing them, KIP plays nicely alongside them within a Signal K based onboard stack.

**Processing & Extensions**
- **Signal K Plugins** – Domain‑specific enrichment (polars, performance calculations, derived environmental data, routing aids) published directly into the Signal K data model that KIP can then display.

**Why this separation matters**
Keeping KIP focused preserves responsiveness (lower CPU / memory), reduces UI clutter, and accelerates iteration on core sailing UX. Heavy analytics, complex workflow logic, and broad third‑party embedding stay where they are strongest—outside—but still feed KIP through the common Signal K data fabric.

In short: use KIP to see & act on live sailing information; use the complementary tools to store it long‑term, analyze it deeply, automate decisions, or build advanced integrations.

<<<<<<< HEAD
## Project Scope
What KIP IS about:
- Real‑time presentation of vessel & environment data (navigation, performance, systems) pulled from Signal K.
- Fast, legible, touchscreen‑friendly dashboards for underway decision making.
- Configurable widgets (gauges, charts, timers, controls) tuned for sailing operations.

What KIP deliberately IS NOT trying to become:
- A full data lake / long‑term time‑series historian.
- A general purpose automation / rules / orchestration engine.
- A universal external web‑app embedding or mash‑up framework.
- A low‑code integration hub for arbitrarily wiring protocols and services.

Those domains already have excellent, specialized open‑source tools. Instead of re‑implementing them, KIP plays nicely alongside them within a Signal K based onboard stack.

**Processing & Extensions**
- **Signal K Plugins** – Domain‑specific enrichment (polars, performance calculations, derived environmental data, routing aids) published directly into the Signal K data model that KIP can then display.

**Why this separation matters**
Keeping KIP focused preserves responsiveness (lower CPU / memory), reduces UI clutter, and accelerates iteration on core sailing UX. Heavy analytics, complex workflow logic, and broad third‑party embedding stay where they are strongest—outside—but still feed KIP through the common Signal K data fabric.

In short: use KIP to see & act on live sailing information; use the complementary tools to store it long‑term, analyze it deeply, automate decisions, or build advanced integrations.

=======
>>>>>>> 44690ad5
**Tools**
Linux, Mac, RPi, or Windows dev platform supported
1. Install the latest Node version (v16+, v18 recommended)
2. Download your favorite coding IDE (we use the free Visual Studio Code)
3. Create your own GitHub KIP fork.
4. Configure your IDE's source control to point to your forked KIP instance (with Visual Studio Code, GitHub support is built-in) and get the fork's master branch locally.
5. Install `npm` and `node`. On macOS, you can use `brew install node` if you have Homebrew.
6. Install the Angular CLI using `npm install -g @angular/cli`

**Coding**
1. From your fork's master branch, create a working branch with a name such as: `new-widget-abc` or `fix-issue-abc`, etc.
2. Check out this new branch.
3. In a command shell (or in the Visual Studio Code Terminal window), go to the root of your local project branch folder, if not done automatically by your IDE.
4. Install project dependencies using the NPM package and dependency manager: run `npm install`. NPM will read the Kip project dependencies, download, and install everything automatically for you.
5. Build the app locally using Angular CLI: from that same project root folder, run `ng build`. The CLI tool will build KIP.

**Setup**
1. Fire up your local dev instance with `npm run dev`.
2. Hit Run/Start Debugging in Visual Studio Code or point your favorite browser to `http://localhost:4200/@mxtommy/kip`. Alternatively, to start the dev server and connect using remote devices such as your phone:  
   `ng serve --configuration=dev --serve-path=/@mxtommy/kip/ --host=<your computer's IP> --port=4200 --disable-host-check`
3. Voila!

*As you work on source code and save files, the app will automatically reload in the browser with your latest changes.*  
*You also need a running Signal K server for KIP to connect to and receive data.*

**Apple PWA Icon Generation**
Use the following tool and command line:  
`npx pwa-asset-generator ./src/svg-templates/icon/KIP-icon.svg ./src/assets/ -i ./src/index.html -m ./src manifest.json -b "linear-gradient(to bottom, rgba(255,255,255,0.15) 0%, rgba(0,0,0,0.15) 100%), radial-gradient(at top center, rgba(255,255,255,0.40) 0%, rgba(0,0,0,0.40) 120%) #989898" -p 5%`

**Share**
Once done with your work, from your fork's working branch, make a GitHub pull request to have your code reviewed, merged, and included in the next release.

## Development Instructions & Guidelines

For comprehensive development guidance, please refer to these instruction files:

### **Primary Instructions:**
- **[COPILOT.md](./COPILOT.md)**: Complete KIP project guidelines including architecture, services, widget development patterns, theming, and Signal K integration.
- **[Angular Instructions](./.github/instructions/angular.instructions.md)**: Modern Angular v20+ coding standards, component patterns, and framework best practices.

### **Performance & SVG Animation**
For guidance on high-performance widget animations (e.g., wind dial rotations, laylines, wind sectors) using requestAnimationFrame outside Angular's change detection, see the new section 12 "SVG Animation Utilities" in [COPILOT.md](./COPILOT.md#12-svg-animation-utilities-requestanimationframe-helpers).

### **Development Workflow:**
1. **Start Here**: Read `COPILOT.md` for KIP-specific architecture and patterns.
2. **Angular Standards**: Follow `.github/instructions/angular.instructions.md` for modern Angular development.
3. **Setup & Build**: Use this README for project setup and build commands.

### **Key Priorities:**
- **Widget Development**: Always extend `BaseWidgetComponent` (see COPILOT.md).
- **Angular Patterns**: Use signals, standalone components, and modern control flow.
- **Theming**: Follow KIP's theme system for consistent UI.
- **Code Quality**: Run `npm run lint` before commits (enforced by Husky).<|MERGE_RESOLUTION|>--- conflicted
+++ resolved
@@ -19,10 +19,7 @@
 KIP is open-source under the MIT license, built by the community and 100% free. Join the community on Discord or contribute to the project on GitHub!
 
 ## Read the Help introduction How-to
-<<<<<<< HEAD
 ## Read the Help introduction How-to
-=======
->>>>>>> 44690ad5
 Read the [Introduction](https://github.com/mxtommy/Kip/blob/master/src/assets/help-docs/welcome.md) help file.
 
 # Design Goal
@@ -139,6 +136,19 @@
 - **InfluxDB / other TSDB** – High‑resolution historical storage of sensor & performance metrics beyond what lightweight widget charts should retain.
 - **Grafana** – Rich exploratory / comparative dashboards, ad‑hoc queries, alert rules on stored metrics, correlation across heterogeneous data sources.
 
+## Complementary Components
+Typical complementary components you may install (many are often bundled with Signal K distributions):
+
+**Navigation & Charting**
+- **Freeboard‑SK** – Multi‑station, web chart plotter dedicated to Signal K: routes, waypoints, charts, alarms, weather layers, and instrument overlays.
+
+**Visual Flow / Automation**
+- **Node‑RED** – Low‑code, flow‑based wiring of devices, APIs, online services, and custom logic (alert escalation, device control automation, data enrichment, protocol bridging).
+
+**Data Storage & Analytics**
+- **InfluxDB / other TSDB** – High‑resolution historical storage of sensor & performance metrics beyond what lightweight widget charts should retain.
+- **Grafana** – Rich exploratory / comparative dashboards, ad‑hoc queries, alert rules on stored metrics, correlation across heterogeneous data sources.
+
 # Connect, Share, and Support
 KIP has its own Discord Signal K channel for getting in touch. Join us at https://discord.gg/AMDYT2DQga
 
@@ -171,7 +181,6 @@
 
 In short: use KIP to see & act on live sailing information; use the complementary tools to store it long‑term, analyze it deeply, automate decisions, or build advanced integrations.
 
-<<<<<<< HEAD
 ## Project Scope
 What KIP IS about:
 - Real‑time presentation of vessel & environment data (navigation, performance, systems) pulled from Signal K.
@@ -194,8 +203,6 @@
 
 In short: use KIP to see & act on live sailing information; use the complementary tools to store it long‑term, analyze it deeply, automate decisions, or build advanced integrations.
 
-=======
->>>>>>> 44690ad5
 **Tools**
 Linux, Mac, RPi, or Windows dev platform supported
 1. Install the latest Node version (v16+, v18 recommended)
